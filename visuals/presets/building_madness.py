--- conflicted
+++ resolved
@@ -524,12 +524,7 @@
         self.last_time = current_time
         self.time += self.delta_time * self.camera_speed
         # Get audio data
-<<<<<<< HEAD
-        bass, mid, treble = self.get_audio_bands()
-        self.bass_energy = bass * self.audio_response
-        self.mid_energy = mid * self.audio_response
-        self.high_energy = treble * self.audio_response
-=======
+
         if hasattr(self, "analyzer") and self.analyzer and self.analyzer.is_active():
             fft = self.analyzer.get_fft_data().astype(np.float32)
             # Moderate interpolation
@@ -546,7 +541,6 @@
             self.bass_energy = (math.sin(self.time * 0.5) * 0.5 + 0.5) * self.audio_response
             self.mid_energy = (math.sin(self.time * 0.7) * 0.5 + 0.5) * self.audio_response
             self.high_energy = (math.sin(self.time * 1.1) * 0.5 + 0.5) * self.audio_response
->>>>>>> 1b6423db
         
         # Get viewport dimensions
         viewport = glGetIntegerv(GL_VIEWPORT)
