<<<<<<< HEAD
from visuals.base_visualizer import BaseVisualizer

class BuildingMadnessVisualizer(BaseVisualizer):
    """Minimal placeholder visualizer for testing."""
    visual_name = "Building Madness"

    def get_controls(self):
        controls = super().get_controls()
        # Additional default control example
        controls.update({
            "Color Shift": {
                "type": "slider",
                "min": 0,
                "max": 100,
                "value": 50,
            }
        })
        return controls
=======
import logging
import numpy as np
import ctypes
from OpenGL.GL import *
from OpenGL.GL.shaders import compileProgram, compileShader
import time
import math

from ..base_visualizer import BaseVisualizer


class BuildingMadnessVisualizer(BaseVisualizer):
    """Audio reactive infinite city visualizer - PROPERLY optimized for performance."""

    visual_name = "Building Madness"

    def __init__(self, *args, **kwargs):
        super().__init__(*args, **kwargs)
        self.shader_program = None
        self.vao = None
        self.vbo = None
        self.ebo = None
        self.time = 0.0
        
        # DRASTICALLY reduced for actual performance
        self.grid_size = 8
        self.building_layers = 1  # Single layer only
        self.camera_speed = 1.0
        self.rotation_speed = 0.3
        self.glow_intensity = 1.0
        self.perspective_warp = 0.5
        self.audio_response = 1.0
        self.color_shift = 0.0
        
        # Camera parameters
        self.camera_z = 5.0
        self.camera_rotation = 0.0
        
        # Building parameters
        self.max_height = 2.0
        self.building_data = []
        self.vertex_count = 0
        
        # Frame timing
        self.last_time = time.time()
        self.delta_time = 0.0
        
        # Audio smoothing - minimal but keep your FFT structure
        self.smooth_fft = np.zeros(8)  # Much smaller
        self.bass_energy = 0.0
        self.mid_energy = 0.0
        self.high_energy = 0.0

    def initializeGL(self):
        """Initialize OpenGL resources."""
        try:
            glClearColor(0.0, 0.0, 0.05, 1.0)
            glEnable(GL_DEPTH_TEST)
            glDepthFunc(GL_LESS)
            glEnable(GL_BLEND)
            glBlendFunc(GL_SRC_ALPHA, GL_ONE_MINUS_SRC_ALPHA)
            glEnable(GL_CULL_FACE)
            glCullFace(GL_BACK)
            
            if not self._load_shaders():
                logging.error("BuildingMadness: shader compilation failed")
                return
                
            self._setup_geometry()
            
        except Exception as exc:
            logging.error(f"BuildingMadness.initializeGL error: {exc}")

    def _load_shaders(self) -> bool:
        """MINIMAL shaders - the main performance killer was here!"""
        try:
            # ULTRA SIMPLE vertex shader
            vertex_src = """
            #version 330 core
            layout(location = 0) in vec3 aPos;
            layout(location = 1) in vec3 aNormal;
            layout(location = 2) in vec2 aTexCoord;
            layout(location = 3) in vec4 aColor;
            layout(location = 4) in float aGlow;
            
            out vec3 Normal;
            out vec2 TexCoord;
            out vec4 Color;
            out float Glow;
            out float Depth;
            
            uniform mat4 projection;
            uniform mat4 view;
            uniform mat4 model;
            uniform float time;
            uniform vec3 audioData;
            
            void main() {
                vec3 pos = aPos;
                
                // MINIMAL audio effect - just a tiny bit of movement
                float audioInfluence = audioData.x * 0.1;
                pos.y += sin(pos.x + time) * 0.02 * audioInfluence;
                
                vec4 worldPosition = model * vec4(pos, 1.0);
                vec4 viewPosition = view * worldPosition;
                gl_Position = projection * viewPosition;
                
                Normal = aNormal;  // Skip expensive normal transformation
                TexCoord = aTexCoord;
                Color = aColor;
                Glow = aGlow + audioData.z * 0.1;
                Depth = -viewPosition.z;
            }
            """

            # ULTRA SIMPLE fragment shader - this was killing your GPU!
            fragment_src = """
            #version 330 core
            in vec3 Normal;
            in vec2 TexCoord;
            in vec4 Color;
            in float Glow;
            in float Depth;
            
            out vec4 FragColor;
            
            uniform float time;
            uniform vec3 audioData;
            uniform float glowIntensity;
            
            // Simple noise for basic variation
            float random(vec2 st) {
                return fract(sin(dot(st.xy, vec2(12.9898,78.233))) * 43758.5453123);
            }
            
            void main() {
                // SIMPLE window pattern - no complex calculations
                vec2 grid = fract(TexCoord * 4.0);
                float window = step(0.1, grid.x) * step(grid.x, 0.9) * 
                              step(0.1, grid.y) * step(grid.y, 0.9);
                
                // Window lighting with simple randomness
                vec2 windowId = floor(TexCoord * 4.0);
                float lightOn = random(windowId) > 0.5 ? 0.8 : 0.1;
                
                // Simple audio reaction
                lightOn = clamp(lightOn + audioData.x * 0.3, 0.0, 1.0);
                
                // Base color
                vec3 baseColor = Color.rgb;
                
                // Simple window glow
                vec3 windowColor = vec3(0.8, 0.7, 0.5) * window * lightOn;
                baseColor += windowColor;
                
                // MINIMAL lighting - just one fixed light
                float diff = max(dot(Normal, vec3(0.5, 0.8, 0.5)), 0.3);
                baseColor *= diff;
                
                // Simple audio glow
                baseColor += vec3(audioData.x, audioData.y * 0.5, audioData.z) * Glow * glowIntensity * 0.4;
                
                // Simple fog
                float fog = exp(-Depth * 0.01);
                baseColor = mix(vec3(0.0, 0.0, 0.08), baseColor, fog);
                
                FragColor = vec4(baseColor, Color.a);
            }
            """

            self.shader_program = compileProgram(
                compileShader(vertex_src, GL_VERTEX_SHADER),
                compileShader(fragment_src, GL_FRAGMENT_SHADER)
            )
            
            return True
            
        except Exception as exc:
            logging.error(f"BuildingMadness shader load error: {exc}")
            return False

    def _setup_geometry(self):
        """MINIMAL geometry - much fewer buildings."""
        vertices = []
        indices = []
        vertex_offset = 0
        
        # SINGLE layer only, much fewer buildings
        for x in range(-self.grid_size, self.grid_size, 2):  # Skip every other position
            for z in range(-self.grid_size, self.grid_size, 2):
                # Even fewer buildings
                seed_value = abs(hash((x, z))) % (2**32 - 1)
                np.random.seed(seed_value)
                
                if np.random.random() > 0.6:  # Only 40% buildings
                    continue
                
                # Simple parameters
                height = np.random.uniform(1.0, self.max_height)
                width = 0.7
                depth = 0.7
                
                pos_x = x * 2.0
                pos_z = z * 2.0
                
                r = 0.1 + np.random.random() * 0.05
                g = 0.1 + np.random.random() * 0.05
                b = 0.15 + np.random.random() * 0.05
                glow = np.random.random() * 0.1
                
                # Create SIMPLE box
                building_verts, building_indices = self._create_simple_box(
                    pos_x, 0, pos_z, width, height, depth,
                    r, g, b, 1.0, glow, vertex_offset
                )
                
                vertices.extend(building_verts)
                indices.extend(building_indices)
                vertex_offset += len(building_verts) // 11
        
        if not vertices:  # Safety check
            # Create at least one building
            vertices, indices = self._create_simple_box(0, 0, 0, 1, 2, 1, 0.1, 0.1, 0.2, 1.0, 0.1, 0)
        
        self.vertex_data = np.array(vertices, dtype=np.float32)
        self.index_data = np.array(indices, dtype=np.uint32)
        self.vertex_count = len(self.index_data)
        
        # Create buffers
        self.vao = glGenVertexArrays(1)
        glBindVertexArray(self.vao)
        
        self.vbo = glGenBuffers(1)
        glBindBuffer(GL_ARRAY_BUFFER, self.vbo)
        glBufferData(GL_ARRAY_BUFFER, self.vertex_data.nbytes, self.vertex_data, GL_STATIC_DRAW)
        
        self.ebo = glGenBuffers(1)
        glBindBuffer(GL_ELEMENT_ARRAY_BUFFER, self.ebo)
        glBufferData(GL_ELEMENT_ARRAY_BUFFER, self.index_data.nbytes, self.index_data, GL_STATIC_DRAW)
        
        stride = 11 * ctypes.sizeof(GLfloat)
        glVertexAttribPointer(0, 3, GL_FLOAT, GL_FALSE, stride, ctypes.c_void_p(0))
        glEnableVertexAttribArray(0)
        glVertexAttribPointer(1, 3, GL_FLOAT, GL_FALSE, stride, ctypes.c_void_p(3 * ctypes.sizeof(GLfloat)))
        glEnableVertexAttribArray(1)
        glVertexAttribPointer(2, 2, GL_FLOAT, GL_FALSE, stride, ctypes.c_void_p(6 * ctypes.sizeof(GLfloat)))
        glEnableVertexAttribArray(2)
        glVertexAttribPointer(3, 4, GL_FLOAT, GL_FALSE, stride, ctypes.c_void_p(8 * ctypes.sizeof(GLfloat)))
        glEnableVertexAttribArray(3)
        glVertexAttribPointer(4, 1, GL_FLOAT, GL_FALSE, stride, ctypes.c_void_p(10 * ctypes.sizeof(GLfloat)))
        glEnableVertexAttribArray(4)
        
        glBindVertexArray(0)

    def _create_simple_box(self, x, y, z, width, height, depth, r, g, b, a, glow, offset):
        """Create the SIMPLEST possible box - 8 vertices, 12 triangles."""
        vertices = []
        indices = []
        
        hw, hh, hd = width/2, height, depth/2
        
        # Just 8 vertices for a box
        box_verts = [
            # Bottom face (y=0)
            [-hw, y, -hd], [hw, y, -hd], [hw, y, hd], [-hw, y, hd],
            # Top face (y=height)
            [-hw, y+hh, -hd], [hw, y+hh, -hd], [hw, y+hh, hd], [-hw, y+hh, hd]
        ]
        
        # Normals for each vertex (approximate)
        normals = [
            [0, -1, 0], [0, -1, 0], [0, -1, 0], [0, -1, 0],  # Bottom
            [0, 1, 0], [0, 1, 0], [0, 1, 0], [0, 1, 0]       # Top
        ]
        
        # Simple UV coordinates for windows
        uvs = [
            [0, 0], [1, 0], [1, 1], [0, 1],
            [0, 0], [1, 0], [1, 1], [0, 1]
        ]
        
        # Create vertex data
        for i in range(8):
            px, py, pz = box_verts[i]
            nx, ny, nz = normals[i]
            tx, ty = uvs[i]
            vertices.extend([
                x + px, py, z + pz,
                nx, ny, nz,
                tx, ty,
                r, g, b, a,
                glow
            ])
        
        # Box indices (12 triangles = 36 indices)
        box_indices = [
            # Bottom face
            0, 2, 1, 0, 3, 2,
            # Top face  
            4, 5, 6, 4, 6, 7,
            # Front face
            3, 6, 2, 3, 7, 6,
            # Back face
            0, 1, 5, 0, 5, 4,
            # Left face
            0, 4, 7, 0, 7, 3,
            # Right face
            1, 2, 6, 1, 6, 5
        ]
        
        for idx in box_indices:
            indices.append(offset + idx)
        
        return vertices, indices

    def paintGL(self):
        """Render with MINIMAL processing but keep your audio structure."""
        glClear(GL_COLOR_BUFFER_BIT | GL_DEPTH_BUFFER_BIT)
        
        if not self.shader_program or self.vao is None:
            return
        
        current_time = time.time()
        self.delta_time = current_time - self.last_time
        self.last_time = current_time
        self.time += self.delta_time * self.camera_speed
        
        # Keep your audio processing but simplified
        if hasattr(self, "analyzer") and self.analyzer and self.analyzer.is_active():
            fft = self.analyzer.get_fft_data().astype(np.float32)
            # Much simpler interpolation - just take first 8 values
            if len(fft) >= 8:
                target_fft = fft[:8]
            else:
                target_fft = np.pad(fft, (0, 8 - len(fft)), 'constant')
            
            self.smooth_fft = self.smooth_fft * 0.8 + target_fft * 0.2
            
            # Calculate frequency bands - much simpler
            self.bass_energy = np.mean(self.smooth_fft[:3]) / 150.0 * self.audio_response
            self.mid_energy = np.mean(self.smooth_fft[3:6]) / 150.0 * self.audio_response
            self.high_energy = np.mean(self.smooth_fft[6:]) / 150.0 * self.audio_response
        else:
            # Demo mode
            self.bass_energy = (math.sin(self.time * 0.5) * 0.5 + 0.5) * self.audio_response * 0.3
            self.mid_energy = (math.sin(self.time * 0.7) * 0.5 + 0.5) * self.audio_response * 0.3
            self.high_energy = (math.sin(self.time * 1.1) * 0.5 + 0.5) * self.audio_response * 0.3
        
        # Get viewport
        viewport = glGetIntegerv(GL_VIEWPORT)
        width = viewport[2]
        height = viewport[3]
        aspect = width / height if height > 0 else 1.0
        
        # SIMPLE matrices
        projection = self._perspective_matrix(60.0, aspect, 0.1, 50.0)
        
        self.camera_rotation += self.rotation_speed * self.delta_time
        cam_radius = 15.0  # Further back to see more
        cam_x = math.sin(self.camera_rotation) * cam_radius
        cam_z = math.cos(self.camera_rotation) * cam_radius
        cam_y = 8.0 + self.bass_energy * 2.0
        
        view = self._look_at_matrix([cam_x, cam_y, cam_z], [0, 0, 0], [0, 1, 0])
        model = np.identity(4, dtype=np.float32)
        
        glUseProgram(self.shader_program)
        
        # Set minimal uniforms
        glUniformMatrix4fv(glGetUniformLocation(self.shader_program, "projection"), 1, GL_FALSE, projection)
        glUniformMatrix4fv(glGetUniformLocation(self.shader_program, "view"), 1, GL_FALSE, view)
        glUniformMatrix4fv(glGetUniformLocation(self.shader_program, "model"), 1, GL_FALSE, model)
        
        glUniform1f(glGetUniformLocation(self.shader_program, "time"), self.time)
        glUniform1f(glGetUniformLocation(self.shader_program, "glowIntensity"), self.glow_intensity)
        glUniform3f(glGetUniformLocation(self.shader_program, "audioData"), 
                   self.bass_energy, self.mid_energy, self.high_energy)
        
        # Draw
        glBindVertexArray(self.vao)
        glDrawElements(GL_TRIANGLES, self.vertex_count, GL_UNSIGNED_INT, None)
        glBindVertexArray(0)
        glUseProgram(0)

    def _perspective_matrix(self, fov, aspect, near, far):
        """Create perspective projection matrix."""
        f = 1.0 / math.tan(math.radians(fov) / 2.0)
        nf = 1.0 / (near - far)
        return np.array([
            [f / aspect, 0, 0, 0],
            [0, f, 0, 0],
            [0, 0, (far + near) * nf, 2 * far * near * nf],
            [0, 0, -1, 0]
        ], dtype=np.float32).T

    def _look_at_matrix(self, eye, center, up):
        """Create view matrix."""
        eye = np.array(eye, dtype=np.float32)
        center = np.array(center, dtype=np.float32)
        up = np.array(up, dtype=np.float32)
        
        f = center - eye
        f = f / np.linalg.norm(f)
        s = np.cross(f, up)
        s = s / np.linalg.norm(s)
        u = np.cross(s, f)
        
        result = np.identity(4, dtype=np.float32)
        result[0, :3] = s
        result[1, :3] = u
        result[2, :3] = -f
        result[3, :3] = -np.dot(result[:3, :3], eye)
        return result.T

    def get_controls(self):
        """Get control parameters - keep your structure."""
        controls = super().get_controls()
        controls.update({
            "Grid Size": {
                "type": "slider",
                "min": 3,
                "max": 12,  # Reduced max for performance
                "value": self.grid_size,
            },
            "Camera Speed": {
                "type": "slider",
                "min": 0.1,
                "max": 2.0,  # Reduced max
                "value": self.camera_speed,
                "step": 0.1
            },
            "Rotation Speed": {
                "type": "slider",
                "min": 0.0,
                "max": 1.0,
                "value": self.rotation_speed,
                "step": 0.05
            },
            "Glow Intensity": {
                "type": "slider",
                "min": 0.0,
                "max": 1.5,  # Reduced max
                "value": self.glow_intensity,
                "step": 0.1
            },
            "Warp Effect": {
                "type": "slider",
                "min": 0.0,
                "max": 1.0,
                "value": self.perspective_warp,
                "step": 0.05
            },
            "Audio Response": {
                "type": "slider",
                "min": 0.0,
                "max": 2.0,  # Reduced max
                "value": self.audio_response,
                "step": 0.1
            },
            "Color Shift": {
                "type": "slider",
                "min": 0.0,
                "max": 6.28,
                "value": self.color_shift,
                "step": 0.1
            }
        })
        return controls

    def update_control(self, name, value):
        """Update control values - keep your structure."""
        if super().update_control(name, value):
            return
        if name == "Grid Size":
            self.grid_size = int(value)
            self._setup_geometry()
        elif name == "Camera Speed":
            self.camera_speed = float(value)
        elif name == "Rotation Speed":
            self.rotation_speed = float(value)
        elif name == "Glow Intensity":
            self.glow_intensity = float(value)
        elif name == "Warp Effect":
            self.perspective_warp = float(value)
        elif name == "Audio Response":
            self.audio_response = float(value)
        elif name == "Color Shift":
            self.color_shift = float(value)

    def cleanup(self):
        """Clean up OpenGL resources."""
        try:
            if self.shader_program:
                glDeleteProgram(self.shader_program)
                self.shader_program = None
            if self.vbo:
                glDeleteBuffers(1, [self.vbo])
                self.vbo = None
            if self.ebo:
                glDeleteBuffers(1, [self.ebo])
                self.ebo = None
            if self.vao:
                glDeleteVertexArrays(1, [self.vao])
                self.vao = None
        except Exception as exc:
            logging.error(f"BuildingMadness.cleanup error: {exc}")
>>>>>>> fd24cf05
<|MERGE_RESOLUTION|>--- conflicted
+++ resolved
@@ -1,4 +1,3 @@
-<<<<<<< HEAD
 from visuals.base_visualizer import BaseVisualizer
 
 class BuildingMadnessVisualizer(BaseVisualizer):
@@ -17,7 +16,6 @@
             }
         })
         return controls
-=======
 import logging
 import numpy as np
 import ctypes
@@ -524,5 +522,4 @@
                 glDeleteVertexArrays(1, [self.vao])
                 self.vao = None
         except Exception as exc:
-            logging.error(f"BuildingMadness.cleanup error: {exc}")
->>>>>>> fd24cf05
+            logging.error(f"BuildingMadness.cleanup error: {exc}")