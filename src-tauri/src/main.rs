--- conflicted
+++ resolved
@@ -42,7 +42,6 @@
     let cfg = Config::load(&config_path);
 
     tauri::Builder::default()
-<<<<<<< HEAD
         .manage(ConfigState { path: config_path, inner: std::sync::Mutex::new(cfg) })
         .manage(midi::MidiState::default())
         .invoke_handler(tauri::generate_handler![
@@ -52,11 +51,7 @@
             midi::list_midi_ports,
             midi::select_midi_port
         ])
-=======
-        .manage(ConfigState { path: config_path, inner: std::sync::RwLock::new(cfg) })
-        .invoke_handler(tauri::generate_handler![set_layer_opacity, get_config, save_config])
 
->>>>>>> a7e5cbd5
         .setup(|app| {
             if let Err(e) = midi::start(app.handle().clone()) {
                 error!("failed to start midi: {e:?}");
