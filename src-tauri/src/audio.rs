use cpal::traits::{DeviceTrait, HostTrait, StreamTrait};
<<<<<<< HEAD
use once_cell::sync::Lazy;
use rustfft::{num_complex::Complex, FftPlanner};
use serde::Serialize;
use std::sync::Mutex;
use tauri::AppHandle;
use tokio::sync::watch;
=======
use log::error;
use rustfft::{num_complex::Complex, FftPlanner};
use serde::Serialize;
use tauri::AppHandle;
>>>>>>> 0698f289

#[derive(Serialize, Clone)]
pub struct AudioData {
    pub fft: Vec<f32>,
    pub low: f32,  // 0-250 Hz
    pub mid: f32,  // 250-4000 Hz
    pub high: f32, // 4000+ Hz
}

<<<<<<< HEAD
static STOP_TX: Lazy<Mutex<Option<watch::Sender<bool>>>> = Lazy::new(|| Mutex::new(None));

pub fn start(app: AppHandle) {
    let (tx, rx) = watch::channel(false);
    *STOP_TX.lock().unwrap() = Some(tx);
    tauri::async_runtime::spawn(async move {
        if let Err(e) = run(app.clone(), rx).await {
            eprintln!("audio error: {e:?}");
=======
pub fn start(app: AppHandle) -> anyhow::Result<()> {
    tauri::async_runtime::spawn(async move {
        if let Err(e) = run(app.clone()) {
            error!("audio error: {e:?}");
            let _ = app.emit_all("error", format!("audio error: {e}"));
>>>>>>> 0698f289
        }
    });
    Ok(())
}

pub fn stop() {
    if let Some(tx) = STOP_TX.lock().unwrap().as_ref() {
        let _ = tx.send(true);
    }
}

async fn run(app: AppHandle, mut stop_rx: watch::Receiver<bool>) -> anyhow::Result<()> {
    let host = cpal::default_host();
    let device = host
        .default_input_device()
        .ok_or_else(|| anyhow::anyhow!("no input device"))?;
    let config = device.default_input_config()?;
    let sample_rate = config.sample_rate().0 as f32;
    let fft_size = 1024usize;
    let mut planner = FftPlanner::<f32>::new();
    let fft = planner.plan_fft_forward(fft_size);
    let mut buffer: Vec<Complex<f32>> = vec![Complex { re: 0.0, im: 0.0 }; fft_size];

    let err_app = app.clone();
    let stream = device.build_input_stream(
        &config.into(),
        move |data: &[f32], _| {
            // Llenar buffer FFT
            for (i, sample) in data.iter().enumerate().take(fft_size) {
                buffer[i].re = *sample;
                buffer[i].im = 0.0;
            }

            // Aplicar ventana de Hanning para reducir artifacts
            for (i, sample) in buffer.iter_mut().enumerate().take(fft_size) {
                let window = 0.5
                    * (1.0 - (2.0 * std::f32::consts::PI * i as f32 / (fft_size - 1) as f32).cos());
                sample.re *= window;
            }

            fft.process(&mut buffer);

            // Calcular magnitudes
            let mags: Vec<f32> = buffer.iter().map(|c| c.norm()).collect();

            // Calcular bandas de frecuencia
            let nyquist = sample_rate / 2.0;
            let freq_per_bin = nyquist / (fft_size as f32 / 2.0);

            // Índices para las bandas
            let low_end = (250.0 / freq_per_bin) as usize;
            let mid_end = (4000.0 / freq_per_bin) as usize;
            let high_end = fft_size / 2;

            // Calcular energía promedio por banda
            let low_energy: f32 = mags[1..low_end.min(mags.len())].iter().sum();
            let mid_energy: f32 = mags[low_end..mid_end.min(mags.len())].iter().sum();
            let high_energy: f32 = mags[mid_end..high_end.min(mags.len())].iter().sum();

            // Normalizar (valores entre 0 y 1)
            let low_bins = (low_end - 1).max(1) as f32;
            let mid_bins = (mid_end - low_end).max(1) as f32;
            let high_bins = (high_end - mid_end).max(1) as f32;

            let audio_data = AudioData {
                fft: mags,
                low: (low_energy / low_bins / 100.0).min(1.0),
                mid: (mid_energy / mid_bins / 100.0).min(1.0),
                high: (high_energy / high_bins / 100.0).min(1.0),
            };

            let _ = app.emit_all("audio_data", &audio_data);
        },
        move |err| {
            error!("stream error: {err}");
            let _ = err_app.emit_all("error", format!("stream error: {err}"));
        },
    )?;

    stream.play()?;
    // Wait for stop signal
    let _ = stop_rx.changed().await;
    stream.pause()?;
    Ok(())
}<|MERGE_RESOLUTION|>--- conflicted
+++ resolved
@@ -1,17 +1,11 @@
 use cpal::traits::{DeviceTrait, HostTrait, StreamTrait};
-<<<<<<< HEAD
 use once_cell::sync::Lazy;
 use rustfft::{num_complex::Complex, FftPlanner};
 use serde::Serialize;
 use std::sync::Mutex;
 use tauri::AppHandle;
 use tokio::sync::watch;
-=======
-use log::error;
-use rustfft::{num_complex::Complex, FftPlanner};
-use serde::Serialize;
-use tauri::AppHandle;
->>>>>>> 0698f289
+
 
 #[derive(Serialize, Clone)]
 pub struct AudioData {
@@ -21,7 +15,6 @@
     pub high: f32, // 4000+ Hz
 }
 
-<<<<<<< HEAD
 static STOP_TX: Lazy<Mutex<Option<watch::Sender<bool>>>> = Lazy::new(|| Mutex::new(None));
 
 pub fn start(app: AppHandle) {
@@ -30,13 +23,7 @@
     tauri::async_runtime::spawn(async move {
         if let Err(e) = run(app.clone(), rx).await {
             eprintln!("audio error: {e:?}");
-=======
-pub fn start(app: AppHandle) -> anyhow::Result<()> {
-    tauri::async_runtime::spawn(async move {
-        if let Err(e) = run(app.clone()) {
-            error!("audio error: {e:?}");
-            let _ = app.emit_all("error", format!("audio error: {e}"));
->>>>>>> 0698f289
+
         }
     });
     Ok(())
