--- conflicted
+++ resolved
@@ -1,4 +1,3 @@
-<<<<<<< HEAD
 use crate::config::ConfigState;
 use midir::{Ignore, MidiInput, MidiInputConnection};
 use std::sync::Mutex;
@@ -20,20 +19,7 @@
             drop(conn);
         }
     }
-=======
-use log::error;
-use midir::{Ignore, MidiInput};
-use tauri::AppHandle;
 
-pub fn start(app: AppHandle) -> anyhow::Result<()> {
-    tauri::async_runtime::spawn(async move {
-        if let Err(e) = run(app.clone()).await {
-            error!("midi error: {e:?}");
-            let _ = app.emit_all("error", format!("midi error: {e}"));
-        }
-    });
-    Ok(())
->>>>>>> a7e5cbd5
 }
 
 #[tauri::command]
@@ -53,7 +39,6 @@
     let mut midi_in = MidiInput::new("tauri-midi").map_err(|e| e.to_string())?;
     midi_in.ignore(Ignore::None);
     let ports = midi_in.ports();
-<<<<<<< HEAD
     let port = ports
         .into_iter()
         .find(|p| midi_in.port_name(p).ok().map(|n| n == port_name).unwrap_or(false))
@@ -65,36 +50,19 @@
             if message.len() >= 3 {
                 let status = message[0];
                 let channel = status & 0x0F;
-=======
-    let in_port = ports
-        .get(0)
-        .ok_or_else(|| anyhow::anyhow!("no midi input"))?;
-    let app_clone = app.clone();
-    let _conn = midi_in.connect(
-        in_port,
-        "midir",
-        move |_stamp, message, _| {
-            if message.len() >= 3 {
-                let status = message[0];
-                let channel = status & 0x0F; // 0-indexed
->>>>>>> a7e5cbd5
+
                 if (13..=15).contains(&channel) {
                     let note = message[1];
                     let vel = message[2];
                     let _ = app_clone.emit_all("midi", &(channel + 1, note, vel));
                 }
             }
-<<<<<<< HEAD
         }, ())
         .map_err(|e| e.to_string())?;
 
     let mut lock = state.connection.lock().unwrap();
     *lock = Some(conn);
-=======
-        },
-        (),
-    )?;
->>>>>>> a7e5cbd5
+
 
     Ok(())
 }
