# ui/mixer_window.py - FIXED VERSION
from opengl_fixes import init_opengl_debug
import logging
import numpy as np
import ctypes
import time
from PyQt6.QtWidgets import QMainWindow
from PyQt6.QtCore import Qt, QSize, QTimer, pyqtSlot, pyqtSignal, QMutex, QMutexLocker
from PyQt6.QtOpenGLWidgets import QOpenGLWidget
from OpenGL.GL import *

from visuals.deck import Deck
from opengl_fixes import OpenGLSafety

class MixerWindow(QMainWindow):
    # Custom signals for thread-safe communication
    signal_set_mix_value = pyqtSignal(int)
    signal_set_deck_visualizer = pyqtSignal(str, object)  # Changed to object to handle None
    signal_update_deck_control = pyqtSignal(str, str, object)
    signal_set_deck_opacity = pyqtSignal(str, float)
    signal_trigger_deck_action = pyqtSignal(str, str)

    def __init__(self, visualizer_manager, settings_manager=None):
        super().__init__()
        self.setWindowTitle("Audio Visualizer Pro - Main Output")
        self.setGeometry(100, 100, 800, 600)
        self.visualizer_manager = visualizer_manager
        self.settings_manager = settings_manager

        # Thread safety
        self._mutex = QMutex()
        
        # Initialize variables first
        self.mix_value = 0.5
        self.deck_a_opacity = 1.0  # Individual deck opacity
        self.deck_b_opacity = 1.0
        self.global_brightness = 1.0  # Global brightness control
        self.deck_a = None
        self.deck_b = None
<<<<<<< HEAD
        self.deck_fade_times = {"A": 2000, "B": 2000}
        self._fade_timers = []
=======
        self.deck_fade_times = {"A": 0, "B": 0}
>>>>>>> 775767cf
        
        # OpenGL widget setup
        self.gl_widget = QOpenGLWidget(self)
        self.setCentralWidget(self.gl_widget)

        # Bind GL widget methods
        self.gl_widget.initializeGL = self.initializeGL
        self.gl_widget.paintGL = self.paintGL
        self.gl_widget.resizeGL = self.resizeGL
        
        # State tracking
        self.gl_initialized = False
        self.shader_program = None
        self.quad_vao = None
        self.quad_vbo = None
        
        # Performance tracking
        self.frame_count = 0
        self.last_fps_time = time.time()
        
        # Connect internal signals to slots
        self.signal_set_mix_value.connect(self.set_mix_value)
        self.signal_set_deck_visualizer.connect(self.set_deck_visualizer)
        self.signal_update_deck_control.connect(self.update_deck_control)
        self.signal_set_deck_opacity.connect(self.set_deck_opacity)
        self.signal_trigger_deck_action.connect(self.trigger_deck_action)
        
        # Set up timer for continuous animation
        self.animation_timer = QTimer()
        self.animation_timer.timeout.connect(self.animate)
        self.animation_timer.start(16)  # ~60 FPS

        logging.info("🖥️ MixerWindow initialized with transparency support")

    def initializeGL(self):
        """Initialize OpenGL context and resources"""
        with QMutexLocker(self._mutex):
            try:
                logging.info("🎮 MixerWindow.initializeGL called")
                
                # Make context current
                self.gl_widget.makeCurrent()
                init_opengl_debug()

                # Log GL info for main context
                try:
                    OpenGLSafety.log_gl_info()
                    info = OpenGLSafety.get_gl_info()
                    renderer = (info.get('renderer') or '').lower()
                    if 'llvmpipe' in renderer or 'software' in renderer:
                        logging.warning(
                            f"MixerWindow: Software renderer detected ({info.get('renderer')})"
                        )
                    else:
                        logging.info(f"🎮 MixerWindow: Using GPU renderer: {info.get('renderer')}")
                except Exception as e:
                    logging.warning(f"Could not log GL info: {e}")

                # Clear any existing GL errors
                while glGetError() != GL_NO_ERROR:
                    pass
                
                # Basic OpenGL setup
                glClearColor(0.0, 0.0, 0.0, 1.0)
                glEnable(GL_BLEND)
                glBlendFunc(GL_SRC_ALPHA, GL_ONE_MINUS_SRC_ALPHA)
                glDisable(GL_DEPTH_TEST)
                glEnable(GL_MULTISAMPLE)
                
                # Load shaders and setup geometry
                if not self.load_shaders():
                    logging.error("❌ Failed to load mixer shaders")
                    return
                    
                if not self.setup_quad():
                    logging.error("❌ Failed to setup quad geometry")
                    return
                
                # Create decks with proper configuration
                logging.info("🎨 Creating decks...")
                
                # Get GPU settings
                gpu_index = 0
                use_moderngl = False
                if self.settings_manager:
                    gpu_index = self.settings_manager.get_setting("visual_settings.gpu_index", 0)
                    backend = self.settings_manager.get_setting("visual_settings.backend", "OpenGL")
                    use_moderngl = (backend == "ModernGL")
                    logging.info(f"🎮 Using GPU {gpu_index} with {backend} backend")

                # Create decks
                self.deck_a = Deck(
                    self.visualizer_manager, 
                    "A", 
                    gpu_index=gpu_index,
                    use_moderngl=use_moderngl
                )
                self.deck_b = Deck(
                    self.visualizer_manager, 
                    "B", 
                    gpu_index=gpu_index,
                    use_moderngl=use_moderngl
                )
                
                # Initialize deck FBOs
                # Consider device pixel ratio to avoid black bars on high-DPI displays
                pixel_ratio = self.gl_widget.devicePixelRatio()
                current_size = QSize(
                    max(int(self.gl_widget.width() * pixel_ratio), 800),
                    max(int(self.gl_widget.height() * pixel_ratio), 600)
                )
                
                logging.info(f"📏 Initializing decks with size: {current_size.width()}x{current_size.height()}")
                self.deck_a.resize(current_size)
                self.deck_b.resize(current_size)
                
                # Verify deck initialization
                if not self.deck_a.is_ready():
                    logging.warning("⚠️ Deck A not ready after initialization")
                if not self.deck_b.is_ready():
                    logging.warning("⚠️ Deck B not ready after initialization")
                
                self.gl_initialized = True
                logging.info("✅ MixerWindow OpenGL initialized successfully")
                
                # Force initial render
                QTimer.singleShot(100, self.force_initial_render)
                
            except Exception as e:
                logging.error(f"❌ Error in initializeGL: {e}")
                import traceback
                traceback.print_exc()
                self.gl_initialized = False

    def force_initial_render(self):
        """Force an initial render to avoid black screen"""
        try:
            if self.gl_initialized and self.deck_a and self.deck_b:
                # Force both decks to render even if they don't have visualizers
                self.deck_a._fbo_dirty = True
                self.deck_b._fbo_dirty = True
                self.gl_widget.update()
                logging.debug("🔄 Forced initial render")
        except Exception as e:
            logging.error(f"❌ Error in force_initial_render: {e}")

    def load_shaders(self):
        """Load and compile enhanced shaders for mixing with transparency support"""
        try:
            vs_src = """
            #version 330 core
            layout (location = 0) in vec2 aPos;
            layout (location = 1) in vec2 aTexCoord;
            out vec2 TexCoord;
            void main()
            {
                gl_Position = vec4(aPos.x, aPos.y, 0.0, 1.0);
                TexCoord = aTexCoord;
            }
            """
            
            fs_src = """
            #version 330 core
            out vec4 FragColor;
            in vec2 TexCoord;
            uniform sampler2D texture1;
            uniform sampler2D texture2;
            uniform float mixValue;
            uniform float deck_a_opacity;
            uniform float deck_b_opacity;
            uniform float global_brightness;
            uniform bool deck_a_active;
            uniform bool deck_b_active;
            
            void main()
            {
                vec4 color1 = vec4(0.0, 0.0, 0.0, 1.0);  // Default black
                vec4 color2 = vec4(0.0, 0.0, 0.0, 1.0);  // Default black
                
                // Only sample texture if deck is active
                if (deck_a_active) {
                    color1 = texture(texture1, TexCoord);
                    color1.rgb *= deck_a_opacity;  // Apply deck opacity
                }

                if (deck_b_active) {
                    color2 = texture(texture2, TexCoord);
                    color2.rgb *= deck_b_opacity;  // Apply deck opacity
                }
                
                // Mix the colors
                vec4 mixed_color = mix(color1, color2, mixValue);
                
                // Apply global brightness
                mixed_color.rgb *= global_brightness;
                
                // Ensure proper alpha
                mixed_color.a = 1.0;
                
                FragColor = mixed_color;
            }
            """

            return self.compile_shader_program(vs_src, fs_src)
            
        except Exception as e:
            logging.error(f"❌ Failed to load mixer shaders: {e}")
            return False

    def compile_shader_program(self, vs_src, fs_src):
        """Compile shader program"""
        try:
            # Compile vertex shader
            vs = glCreateShader(GL_VERTEX_SHADER)
            glShaderSource(vs, vs_src)
            glCompileShader(vs)
            
            if not glGetShaderiv(vs, GL_COMPILE_STATUS):
                error = glGetShaderInfoLog(vs).decode()
                logging.error(f"❌ Vertex shader compilation failed: {error}")
                return False

            # Compile fragment shader
            fs = glCreateShader(GL_FRAGMENT_SHADER)
            glShaderSource(fs, fs_src)
            glCompileShader(fs)
            
            if not glGetShaderiv(fs, GL_COMPILE_STATUS):
                error = glGetShaderInfoLog(fs).decode()
                logging.error(f"❌ Fragment shader compilation failed: {error}")
                return False

            # Link program
            self.shader_program = glCreateProgram()
            glAttachShader(self.shader_program, vs)
            glAttachShader(self.shader_program, fs)
            glLinkProgram(self.shader_program)
            
            if not glGetProgramiv(self.shader_program, GL_LINK_STATUS):
                error = glGetProgramInfoLog(self.shader_program).decode()
                logging.error(f"❌ Shader program linking failed: {error}")
                return False

            # Clean up individual shaders
            glDeleteShader(vs)
            glDeleteShader(fs)
            logging.debug("✅ Enhanced mixer shaders compiled successfully")
            return True
            
        except Exception as e:
            logging.error(f"❌ Error compiling shader program: {e}")
            return False

    def setup_quad(self):
        """Setup geometry for full-screen quad"""
        try:
            quad_vertices = np.array([
                # positions   # texCoords
                -1.0,  1.0,  0.0, 1.0,
                -1.0, -1.0,  0.0, 0.0,
                 1.0, -1.0,  1.0, 0.0,

                -1.0,  1.0,  0.0, 1.0,
                 1.0, -1.0,  1.0, 0.0,
                 1.0,  1.0,  1.0, 1.0
            ], dtype=np.float32)

            self.quad_vao = glGenVertexArrays(1)
            self.quad_vbo = glGenBuffers(1)
            
            glBindVertexArray(self.quad_vao)
            glBindBuffer(GL_ARRAY_BUFFER, self.quad_vbo)
            glBufferData(GL_ARRAY_BUFFER, quad_vertices.nbytes, quad_vertices, GL_STATIC_DRAW)
            
            # Position attribute
            glEnableVertexAttribArray(0)
            glVertexAttribPointer(0, 2, GL_FLOAT, GL_FALSE, 4 * 4, ctypes.c_void_p(0))
            
            # Texture coordinate attribute
            glEnableVertexAttribArray(1)
            glVertexAttribPointer(1, 2, GL_FLOAT, GL_FALSE, 4 * 4, ctypes.c_void_p(2 * 4))
            
            glBindVertexArray(0)
            logging.debug("✅ Quad geometry setup complete")
            return True
            
        except Exception as e:
            logging.error(f"❌ Error setting up quad geometry: {e}")
            return False

    def animate(self):
        """Called by timer to trigger repaints"""
        if self.gl_widget and self.gl_initialized:
            self.gl_widget.update()

    def paintGL(self):
        """Render the mixed output with enhanced transparency support"""
        try:
            if not self.gl_initialized:
                glClearColor(0.0, 0.0, 0.0, 1.0)
                glClear(GL_COLOR_BUFFER_BIT)
                return
                
            # Make sure we have the current context
            self.gl_widget.makeCurrent()
            
            # First, render both decks to their FBOs
            deck_a_rendered = False
            deck_b_rendered = False
            
            if self.deck_a:
                try:
                    self.deck_a.paint()
                    deck_a_rendered = True
                except Exception as e:
                    logging.error(f"❌ Error painting deck A: {e}")
                    
            if self.deck_b:
                try:
                    self.deck_b.paint()
                    deck_b_rendered = True
                except Exception as e:
                    logging.error(f"❌ Error painting deck B: {e}")
            
            # Now composite them in the main framebuffer
            glBindFramebuffer(GL_FRAMEBUFFER, self.gl_widget.defaultFramebufferObject())
            pixel_ratio = self.gl_widget.devicePixelRatio()
            glViewport(0, 0, int(self.gl_widget.width() * pixel_ratio), int(self.gl_widget.height() * pixel_ratio))

            # Clear main framebuffer and reset state that might be changed by visualizers
            glDisable(GL_DEPTH_TEST)
            glDisable(GL_CULL_FACE)
            glDepthMask(GL_FALSE)
            glClearColor(0.0, 0.0, 0.0, 1.0)
            glClear(GL_COLOR_BUFFER_BIT | GL_DEPTH_BUFFER_BIT)
            glDepthMask(GL_TRUE)

            if not self.shader_program or not self.quad_vao:
                logging.debug("Shader program or quad VAO not available")
                return
                
            # Use the enhanced mixing shader
            glUseProgram(self.shader_program)
            
            # Check if decks are active (have visualizers) and rendered successfully
            deck_a_active = (self.deck_a and 
                           self.deck_a.has_active_visualizer() and 
                           deck_a_rendered)
            deck_b_active = (self.deck_b and 
                           self.deck_b.has_active_visualizer() and 
                           deck_b_rendered)
            
            # Get textures from decks
            texture_a = 0
            texture_b = 0
            
            if deck_a_active:
                texture_a = self.deck_a.get_texture()
                if texture_a == 0:
                    logging.debug("Deck A has active visualizer but texture is 0")
                    deck_a_active = False
                    
            if deck_b_active:
                texture_b = self.deck_b.get_texture()
                if texture_b == 0:
                    logging.debug("Deck B has active visualizer but texture is 0")
                    deck_b_active = False

            # Debug logging
            if self.frame_count % 300 == 0:  # Every 5 seconds at 60fps
                logging.debug(f"🎬 Frame {self.frame_count}: A_active={deck_a_active}, B_active={deck_b_active}, "
                            f"A_tex={texture_a}, B_tex={texture_b}, mix={self.mix_value:.2f}")

            # Bind textures
            glActiveTexture(GL_TEXTURE0)
            if texture_a > 0:
                glBindTexture(GL_TEXTURE_2D, texture_a)
            else:
                glBindTexture(GL_TEXTURE_2D, 0)

            glActiveTexture(GL_TEXTURE1)
            if texture_b > 0:
                glBindTexture(GL_TEXTURE_2D, texture_b)
            else:
                glBindTexture(GL_TEXTURE_2D, 0)
            
            # Set shader uniforms
            try:
                glUniform1i(glGetUniformLocation(self.shader_program, "texture1"), 0)
                glUniform1i(glGetUniformLocation(self.shader_program, "texture2"), 1)
                glUniform1f(glGetUniformLocation(self.shader_program, "mixValue"), self.mix_value)
                glUniform1f(glGetUniformLocation(self.shader_program, "deck_a_opacity"), self.deck_a_opacity)
                glUniform1f(glGetUniformLocation(self.shader_program, "deck_b_opacity"), self.deck_b_opacity)
                glUniform1f(glGetUniformLocation(self.shader_program, "global_brightness"), self.global_brightness)
                glUniform1i(glGetUniformLocation(self.shader_program, "deck_a_active"), int(deck_a_active))
                glUniform1i(glGetUniformLocation(self.shader_program, "deck_b_active"), int(deck_b_active))
            except Exception as e:
                logging.error(f"❌ Error setting shader uniforms: {e}")

            # Draw the full-screen quad
            try:
                glBindVertexArray(self.quad_vao)
                glDrawArrays(GL_TRIANGLES, 0, 6)
                glBindVertexArray(0)
            except Exception as e:
                logging.error(f"❌ Error drawing quad: {e}")
            
            # Clean up
            glUseProgram(0)
            glActiveTexture(GL_TEXTURE0)
            glBindTexture(GL_TEXTURE_2D, 0)
            glActiveTexture(GL_TEXTURE1)
            glBindTexture(GL_TEXTURE_2D, 0)
            
            # Track performance
            self.frame_count += 1
            current_time = time.time()
            if current_time - self.last_fps_time > 5.0:
                fps = self.frame_count / (current_time - self.last_fps_time)
                if self.frame_count > 60:
                    logging.debug(f"🎬 Mixer FPS: {fps:.1f}")
                self.last_fps_time = current_time
                self.frame_count = 0
            
        except Exception as e:
            logging.error(f"❌ Error in paintGL: {e}")
            import traceback
            traceback.print_exc()
            # Render fallback
            glClearColor(0.1, 0.0, 0.0, 1.0)
            glClear(GL_COLOR_BUFFER_BIT)

    def resizeGL(self, w, h):
        """Handle window resize"""
        try:
            pixel_ratio = self.gl_widget.devicePixelRatio()
            current_size = QSize(int(w * pixel_ratio), int(h * pixel_ratio))
            logging.debug(f"📏 MixerWindow resized to {w}x{h} (px ratio {pixel_ratio})")
            
            if not self.gl_initialized:
                return
                
            # Make sure GL context is current
            self.gl_widget.makeCurrent()
            
            # Resize decks
            if self.deck_a:
                self.deck_a.resize(current_size)
            if self.deck_b:
                self.deck_b.resize(current_size)
            
        except Exception as e:
            logging.error(f"❌ Error in resizeGL: {e}")

    # Main slot methods
    @pyqtSlot(int)
    def set_mix_value(self, value):
        """Set crossfader mix value (0-100)"""
        with QMutexLocker(self._mutex):
            self.mix_value = max(0.0, min(1.0, value / 100.0))
            logging.debug(f"🎚️ Mix value set to: {self.mix_value:.2f} ({value}%)")

    @pyqtSlot(str, object)
    def set_deck_visualizer(self, deck_id, visualizer_name):
        """Set visualizer for a specific deck - supports fade transitions"""
        fade_ms = self.deck_fade_times.get(deck_id, 0)
        target_deck = None
        if deck_id == 'A':
            target_deck = self.deck_a
        elif deck_id == 'B':
            target_deck = self.deck_b

        if (
            fade_ms > 0
            and target_deck
            and target_deck.has_active_visualizer()
            and visualizer_name not in (None, "-- No preset selected --")
        ):
            self._fade_and_set_visualizer(deck_id, visualizer_name, fade_ms)
            return

        with QMutexLocker(self._mutex):
            logging.info(f"🎮 Setting deck {deck_id} to visualizer: {visualizer_name}")

            if not self.gl_initialized:
                logging.warning("⚠️ OpenGL not initialized, queuing visualizer change")
                QTimer.singleShot(500, lambda: self.set_deck_visualizer(deck_id, visualizer_name))
                return

            self.gl_widget.makeCurrent()

            if deck_id == 'A' and self.deck_a:
                if visualizer_name is None or visualizer_name == "-- No preset selected --":
                    self.deck_a.clear_visualizer()
                    logging.info("🚫 Deck A cleared - no visualizer")
                else:
                    self.deck_a.set_visualizer(visualizer_name)
                    logging.info(f"✅ Deck A set to: {visualizer_name}")
            elif deck_id == 'B' and self.deck_b:
                if visualizer_name is None or visualizer_name == "-- No preset selected --":
                    self.deck_b.clear_visualizer()
                    logging.info("🚫 Deck B cleared - no visualizer")
                else:
                    self.deck_b.set_visualizer(visualizer_name)
                    logging.info(f"✅ Deck B set to: {visualizer_name}")
            else:
                logging.warning(f"⚠️ Unknown deck ID: {deck_id}")

    def _fade_and_set_visualizer(self, deck_id, visualizer_name, fade_ms):
        """Fade out current visualizer, switch, and fade back in"""
        target_deck = self.deck_a if deck_id == 'A' else self.deck_b
        if not target_deck:
            return

<<<<<<< HEAD
        phase_ms = max(1, fade_ms // 2)
        steps = max(1, int(phase_ms / 16))
        step_time = max(1, int(phase_ms / steps))
        current_opacity = self.deck_a_opacity if deck_id == 'A' else self.deck_b_opacity

        timer = QTimer(self)
        self._fade_timers.append(timer)
=======
        steps = max(1, int(fade_ms / 16))
        step_time = max(1, int(fade_ms / steps))
        current_opacity = self.deck_a_opacity if deck_id == 'A' else self.deck_b_opacity

        timer = QTimer()
>>>>>>> 775767cf
        state = {'step': 0, 'phase': 'out'}

        def step():
            if state['phase'] == 'out':
                if state['step'] < steps:
                    new_opacity = current_opacity * (1 - (state['step'] + 1) / steps)
                    self.set_deck_opacity(deck_id, new_opacity)
                    state['step'] += 1
                else:
                    timer.stop()
                    self.set_deck_opacity(deck_id, 0.0)
                    with QMutexLocker(self._mutex):
                        if not self.gl_initialized:
                            return
                        self.gl_widget.makeCurrent()
                        target_deck.set_visualizer(visualizer_name)
                    state['phase'] = 'in'
                    state['step'] = 0
                    timer.start(step_time)
            else:
                if state['step'] < steps:
                    new_opacity = current_opacity * ((state['step'] + 1) / steps)
                    self.set_deck_opacity(deck_id, new_opacity)
                    state['step'] += 1
                else:
                    self.set_deck_opacity(deck_id, current_opacity)
                    timer.stop()
                    timer.deleteLater()
<<<<<<< HEAD
                    if timer in self._fade_timers:
                        self._fade_timers.remove(timer)
=======
>>>>>>> 775767cf

        timer.timeout.connect(step)
        timer.start(step_time)

    @pyqtSlot(str, str, object)
    def update_deck_control(self, deck_id, name, value):
        """Update a control parameter for a specific deck"""
        with QMutexLocker(self._mutex):
            logging.debug(f"🎛️ Updating deck {deck_id} control {name} to {value}")
            
            if not self.gl_initialized:
                return
                
            if deck_id == 'A' and self.deck_a:
                self.deck_a.update_control(name, value)
            elif deck_id == 'B' and self.deck_b:
                self.deck_b.update_control(name, value)

    @pyqtSlot(str, str)
    def trigger_deck_action(self, deck_id, action):
        """Trigger a custom action for a specific deck"""
        with QMutexLocker(self._mutex):
            logging.debug(f"🎬 Triggering action {action} on deck {deck_id}")
            if not self.gl_initialized:
                return
            if deck_id == 'A' and self.deck_a:
                self.deck_a.trigger_action(action)
            elif deck_id == 'B' and self.deck_b:
                self.deck_b.trigger_action(action)

    @pyqtSlot(str, float)
    def set_deck_opacity(self, deck_id, opacity):
        """Set opacity for a specific deck (0.0-1.0)"""
        with QMutexLocker(self._mutex):
            opacity = max(0.0, min(1.0, opacity))
            if deck_id == 'A':
                self.deck_a_opacity = opacity
                logging.debug(f"🎚️ Deck A opacity set to: {opacity:.2f}")
            elif deck_id == 'B':
                self.deck_b_opacity = opacity
                logging.debug(f"🎚️ Deck B opacity set to: {opacity:.2f}")

    def set_deck_fade_time(self, deck_id, fade_ms):
        """Configure fade time for deck transitions in milliseconds"""
        with QMutexLocker(self._mutex):
            self.deck_fade_times[deck_id] = max(0, int(fade_ms))
            logging.debug(f"⏱️ Deck {deck_id} fade time set to {fade_ms} ms")

    # Thread-safe public methods
    def safe_set_mix_value(self, value):
        """Thread-safe wrapper for setting mix value"""
        self.signal_set_mix_value.emit(value)

    def safe_set_deck_visualizer(self, deck_id, visualizer_name):
        """Thread-safe wrapper for setting deck visualizer"""
        self.signal_set_deck_visualizer.emit(deck_id, visualizer_name)

    def safe_update_deck_control(self, deck_id, name, value):
        """Thread-safe wrapper for updating deck control"""
        self.signal_update_deck_control.emit(deck_id, name, value)

    def safe_set_deck_opacity(self, deck_id, opacity):
        """Thread-safe wrapper for setting deck opacity"""
        self.signal_set_deck_opacity.emit(deck_id, opacity)

    def safe_trigger_deck_action(self, deck_id, action):
        """Thread-safe wrapper for triggering deck actions"""
        self.signal_trigger_deck_action.emit(deck_id, action)

    def safe_set_global_brightness(self, brightness):
        """Set global brightness (0.0-1.0)"""
        with QMutexLocker(self._mutex):
            self.global_brightness = max(0.0, min(2.0, brightness))  # Allow up to 200% brightness
            logging.debug(f"🔆 Global brightness set to: {self.global_brightness:.2f}")

    # Utility methods
    def get_deck_controls(self, deck_id):
        """Get available controls for the specified deck"""
        with QMutexLocker(self._mutex):
            if not self.deck_a or not self.deck_b:
                return {}
                
            if deck_id == 'A':
                return self.deck_a.get_controls()
            elif deck_id == 'B':
                return self.deck_b.get_controls()
            else:
                return {}

    def get_current_visualizers(self):
        """Get currently loaded visualizers for both decks"""
        with QMutexLocker(self._mutex):
            if not self.deck_a or not self.deck_b:
                return {'A': 'Not Initialized', 'B': 'Not Initialized'}
                
            return {
                'A': self.deck_a.get_current_visualizer_name(),
                'B': self.deck_b.get_current_visualizer_name()
            }

    def get_mix_value(self):
        """Get current mix value (0.0-1.0)"""
        with QMutexLocker(self._mutex):
            return self.mix_value

    def get_mix_value_percent(self):
        """Get current mix value as percentage (0-100)"""
        with QMutexLocker(self._mutex):
            return int(self.mix_value * 100)

    def get_deck_opacity(self, deck_id):
        """Get deck opacity (0.0-1.0)"""
        with QMutexLocker(self._mutex):
            if deck_id == 'A':
                return self.deck_a_opacity
            elif deck_id == 'B':
                return self.deck_b_opacity
            return 1.0

    def get_deck_opacity_percent(self, deck_id):
        """Get deck opacity as percentage (0-100)"""
        return int(self.get_deck_opacity(deck_id) * 100)

    def get_global_brightness(self):
        """Get global brightness (0.0-2.0)"""
        with QMutexLocker(self._mutex):
            return self.global_brightness

    def get_global_brightness_percent(self):
        """Get global brightness as percentage (0-200)"""
        return int(self.get_global_brightness() * 100)

    def get_deck_status(self, deck_id):
        """Get comprehensive deck status"""
        with QMutexLocker(self._mutex):
            if deck_id == 'A' and self.deck_a:
                info = self.deck_a.get_deck_info()
                info.update({'opacity': self.deck_a_opacity})
                return info
            elif deck_id == 'B' and self.deck_b:
                info = self.deck_b.get_deck_info()
                info.update({'opacity': self.deck_b_opacity})
                return info
            return {
                'active': False,
                'visualizer': None,
                'opacity': 1.0,
                'controls_count': 0,
                'frame_count': 0,
                'fps': 0.0,
                'gpu_renderer': None
            }

    def apply_gpu_selection(self, index, backend_type=None):
        """Apply GPU selection to decks"""
        with QMutexLocker(self._mutex):
            logging.info(f"🎮 Applying GPU selection: index={index}, backend={backend_type}")
            
            if self.deck_a:
                self.deck_a.set_gpu_index(index, backend_type)
            if self.deck_b:
                self.deck_b.set_gpu_index(index, backend_type)
                
            # Force refresh
            if self.gl_initialized:
                self.gl_widget.update()

    def cleanup(self):
        """Clean up OpenGL resources"""
        with QMutexLocker(self._mutex):
            if self.gl_initialized:
                try:
                    self.gl_widget.makeCurrent()
                    
                    if self.shader_program:
                        glDeleteProgram(self.shader_program)
                        self.shader_program = None
                        
                    if self.quad_vao:
                        glDeleteVertexArrays(1, [self.quad_vao])
                        self.quad_vao = None
                        
                    if self.quad_vbo:
                        glDeleteBuffers(1, [self.quad_vbo])
                        self.quad_vbo = None
                    
                    # Clean up decks
                    if self.deck_a:
                        self.deck_a.cleanup()
                    if self.deck_b:
                        self.deck_b.cleanup()
                        
                    logging.info("✅ OpenGL resources cleaned up")
                except Exception as e:
                    logging.error(f"❌ Error during cleanup: {e}")

    def closeEvent(self, event):
        """Handle window close event"""
        try:
            self.animation_timer.stop()
            self.cleanup()
            super().closeEvent(event)
        except Exception as e:
            logging.error(f"❌ Error in closeEvent: {e}")
            super().closeEvent(event)<|MERGE_RESOLUTION|>--- conflicted
+++ resolved
@@ -37,12 +37,9 @@
         self.global_brightness = 1.0  # Global brightness control
         self.deck_a = None
         self.deck_b = None
-<<<<<<< HEAD
         self.deck_fade_times = {"A": 2000, "B": 2000}
         self._fade_timers = []
-=======
-        self.deck_fade_times = {"A": 0, "B": 0}
->>>>>>> 775767cf
+
         
         # OpenGL widget setup
         self.gl_widget = QOpenGLWidget(self)
@@ -557,7 +554,6 @@
         if not target_deck:
             return
 
-<<<<<<< HEAD
         phase_ms = max(1, fade_ms // 2)
         steps = max(1, int(phase_ms / 16))
         step_time = max(1, int(phase_ms / steps))
@@ -565,13 +561,7 @@
 
         timer = QTimer(self)
         self._fade_timers.append(timer)
-=======
-        steps = max(1, int(fade_ms / 16))
-        step_time = max(1, int(fade_ms / steps))
-        current_opacity = self.deck_a_opacity if deck_id == 'A' else self.deck_b_opacity
-
-        timer = QTimer()
->>>>>>> 775767cf
+
         state = {'step': 0, 'phase': 'out'}
 
         def step():
@@ -600,11 +590,9 @@
                     self.set_deck_opacity(deck_id, current_opacity)
                     timer.stop()
                     timer.deleteLater()
-<<<<<<< HEAD
                     if timer in self._fade_timers:
                         self._fade_timers.remove(timer)
-=======
->>>>>>> 775767cf
+
 
         timer.timeout.connect(step)
         timer.start(step_time)
