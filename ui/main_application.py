--- conflicted
+++ resolved
@@ -87,14 +87,11 @@
             QThread.msleep(500)
 
             self.progress_updated.emit(100, "Ready!")
-<<<<<<< HEAD
             logging.info("InitializationWorker finished successfully")
             # Emit only the manager; QObject-based components will be created on
             # the main thread to avoid thread affinity issues
             self.initialization_complete.emit(visualizer_manager)
-=======
-            self.initialization_complete.emit(visualizer_manager, audio_analyzer, midi_engine)
->>>>>>> 4fe123c5
+
 
         except Exception as e:
             logging.error(f"Initialization failed: {e}")
@@ -336,7 +333,6 @@
     def _on_initialization_complete(self, visualizer_manager, audio_analyzer, midi_engine):
         """Handle successful initialization."""
         try:
-<<<<<<< HEAD
             logging.info("Initialization worker signaled completion")
 
             # Create QObject-based components on the main thread to avoid
@@ -347,8 +343,7 @@
             logging.info("Hardware components created on main thread")
 
             # Close splash screen
-=======
->>>>>>> 4fe123c5
+
             if self.splash:
                 self.splash.close()
                 self.splash.deleteLater()
@@ -367,22 +362,11 @@
             logging.error(f"Failed to complete initialization: {e}")
             self._show_error_dialog("Startup Error", str(e))
 
-<<<<<<< HEAD
     def _on_initialization_error(self, error_message: str):
         """Handle initialization error."""
         if self.splash:
             # Ensure the splash is closed even when initialization fails
-=======
-    def _cleanup_worker_thread(self):
-        """Handle worker thread completion."""
-        if self.worker_thread:
-            self.worker_thread.deleteLater()
-            self.worker_thread = None
-
-    def _on_initialization_error(self, error_message: str):
-        """Handle initialization error."""
-        if self.splash:
->>>>>>> 4fe123c5
+
             self.splash.close()
             self.splash.deleteLater()
             self.splash = None
@@ -513,12 +497,10 @@
                 self.worker_thread.quit()
                 self.worker_thread.wait(3000)
             self._cleanup_worker_thread()
-<<<<<<< HEAD
             if self.worker:
                 self.worker.deleteLater()
                 self.worker = None
-=======
->>>>>>> 4fe123c5
+
                 
             # Close windows
             if self.mixer_window:
