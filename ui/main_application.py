"""Enhanced main application with modern graphics support and improved UI."""

import sys
import os
import logging
import platform
from typing import Optional

import sys
import os
import logging
import platform
from typing import Optional

from PySide6.QtWidgets import (
    QApplication, QMessageBox, QSplashScreen, QStyleFactory,
    QWidget, QVBoxLayout, QHBoxLayout, QLabel, QPushButton,
    QProgressBar, QFrame
)
from PySide6.QtGui import (
    QSurfaceFormat, QPixmap, QPalette, QColor, QFont, 
    QLinearGradient, QBrush, QPainter, QIcon
)
from PySide6.QtCore import QTimer, Qt, QSize, QThread, Signal, QObject

from utils.settings_manager import SettingsManager
from midi.midi_engine import MidiEngine
from visuals.visualizer_manager import VisualizerManager
from audio.audio_analyzer import AudioAnalyzer
from .mixer_window import MixerWindow
from .control_panel_window import ControlPanelWindow

# Get the root logger configured in main.py
logger = logging.getLogger(__name__)

# Set specific logger levels
loggers_config = {
    'visuals.deck': logging.DEBUG,
    'ui.mixer_window': logging.INFO,
    'visuals.visualizer_manager': logging.INFO,
    'visuals.render_backend': logging.INFO
}

for logger_name, level in loggers_config.items():
    logging.getLogger(logger_name).setLevel(level)
from PySide6.QtGui import (
    QSurfaceFormat, QPixmap, QPalette, QColor, QFont, 
    QLinearGradient, QBrush, QPainter, QIcon
)
from PySide6.QtCore import QTimer, Qt, QSize, QThread, Signal, QObject

from utils.settings_manager import SettingsManager
from midi.midi_engine import MidiEngine
from visuals.visualizer_manager import VisualizerManager
from audio.audio_analyzer import AudioAnalyzer
from .mixer_window import MixerWindow
from .control_panel_window import ControlPanelWindow

# Enhanced logging setup
logging.basicConfig(
    level=logging.INFO,
    format='%(asctime)s - %(name)s - %(levelname)s - %(message)s',
    handlers=[
        logging.StreamHandler(sys.stdout),
        logging.FileHandler('audiovisualizer.log', mode='w', encoding='utf-8')
    ]
)

# Set specific logger levels
loggers_config = {
    'visuals.deck': logging.DEBUG,
    'ui.mixer_window': logging.INFO,
    'visuals.visualizer_manager': logging.INFO,
    'visuals.render_backend': logging.INFO
}

for logger_name, level in loggers_config.items():
    logging.getLogger(logger_name).setLevel(level)


class InitializationWorker(QObject):
    """Worker thread for heavy initialization tasks."""
    
    progress_updated = Signal(int, str)
    initialization_complete = Signal(object, object)  # visualizer_manager, audio_analyzer
    error_occurred = Signal(str)

    def __init__(self, settings_manager):
        super().__init__()
        self.settings_manager = settings_manager

    def run(self):
        """Run initialization in separate thread."""
        try:
            self.progress_updated.emit(10, "Initializing audio...")
            audio_analyzer = AudioAnalyzer()

            self.progress_updated.emit(30, "Loading visualizers...")
            # Force reload of visualizer manager
            import importlib
            import visuals.visualizer_manager
            importlib.reload(visuals.visualizer_manager)

            # Initialize visualizer manager
            visualizer_manager = VisualizerManager()
            self.progress_updated.emit(90, "Finalizing setup...")

            # Small delay to show progress
            QThread.msleep(500)

            self.progress_updated.emit(100, "Ready!")
            self.initialization_complete.emit(visualizer_manager, audio_analyzer)

        except Exception as e:
            logging.error(f"Initialization failed: {e}")
            self.error_occurred.emit(str(e))


class ModernSplashScreen(QSplashScreen):
    """Enhanced splash screen with modern design."""
    
    def __init__(self):
        # Create a modern gradient background
        pixmap = QPixmap(600, 400)
        pixmap.fill(Qt.GlobalColor.transparent)
        
        painter = QPainter(pixmap)
        painter.setRenderHint(QPainter.RenderHint.Antialiasing)
        
        # Create gradient background
        gradient = QLinearGradient(0, 0, 600, 400)
        gradient.setColorAt(0.0, QColor(45, 45, 60))
        gradient.setColorAt(0.5, QColor(60, 45, 80))
        gradient.setColorAt(1.0, QColor(80, 45, 60))
        
        painter.fillRect(pixmap.rect(), QBrush(gradient))
        
        # Add title
        painter.setFont(QFont("Arial", 28, QFont.Weight.Bold))
        painter.setPen(QColor(255, 255, 255))
        painter.drawText(pixmap.rect(), Qt.AlignmentFlag.AlignCenter, 
                        "Audio Visualizer Pro\nLoading...")
        
        painter.end()
        
        super().__init__(pixmap)
        self.setWindowFlags(Qt.WindowType.SplashScreen | Qt.WindowType.FramelessWindowHint)


class MainApplication:
    """Enhanced main application with modern UI and improved graphics support."""
    
    def __init__(self):
<<<<<<< HEAD
                    logger.info("Initializing Audio Visualizer Pro...")
=======
        logging.info("Initializing Audio Visualizer Pro...")
>>>>>>> e8917d22
        
        self.app = None
        self.splash = None
        self.mixer_window = None
        self.control_panel = None
        self.worker_thread = None
        self.worker = None
        
        self._setup_application()

    def _setup_application(self):
        """Set up the main application with enhanced graphics."""
        try:
            # Configure OpenGL format for maximum compatibility
            self._configure_opengl()
            
            # Set up high DPI and modern UI
            self._configure_ui_attributes()
            
            # Create application instance
            self.app = QApplication(sys.argv)
            self._apply_modern_styling()
            
            logging.info("Application setup complete")
            
        except Exception as e:
            logging.error(f"Application setup failed: {e}")
            raise

    def _configure_opengl(self):
        """Configure OpenGL with multiple fallback options."""
        # Try different OpenGL configurations for maximum compatibility
        configs = [
            # Modern Core Profile
            {
                'version': (4, 1),
                'profile': QSurfaceFormat.OpenGLContextProfile.CoreProfile,
                'description': 'OpenGL 4.1 Core'
            },
            # Fallback Core Profile
            {
                'version': (3, 3),
                'profile': QSurfaceFormat.OpenGLContextProfile.CoreProfile,
                'description': 'OpenGL 3.3 Core'
            },
            # Compatibility Profile
            {
                'version': (3, 3),
                'profile': QSurfaceFormat.OpenGLContextProfile.CompatibilityProfile,
                'description': 'OpenGL 3.3 Compatibility'
            },
            # Legacy fallback
            {
                'version': (2, 1),
                'profile': QSurfaceFormat.OpenGLContextProfile.NoProfile,
                'description': 'OpenGL 2.1 Legacy'
            }
        ]
        
        for config in configs:
            try:
                format = QSurfaceFormat()
                format.setVersion(config['version'][0], config['version'][1])
                format.setProfile(config['profile'])
                format.setDepthBufferSize(24)
                format.setStencilBufferSize(8)
                format.setSwapBehavior(QSurfaceFormat.SwapBehavior.DoubleBuffer)
                format.setSamples(4)  # Anti-aliasing
                format.setSwapInterval(1)  # VSync
                
                QSurfaceFormat.setDefaultFormat(format)
                logging.info(f"OpenGL configured: {config['description']}")
                break
                
            except Exception as e:
                logging.warning(f"Failed to set {config['description']}: {e}")
                continue
        else:
            logging.warning("All OpenGL configurations failed, using defaults")

    def _configure_ui_attributes(self):
        """Configure UI attributes for modern appearance."""
        # High DPI support
        QApplication.setAttribute(Qt.ApplicationAttribute.AA_EnableHighDpiScaling)
        QApplication.setAttribute(Qt.ApplicationAttribute.AA_UseHighDpiPixmaps)
        QApplication.setAttribute(Qt.ApplicationAttribute.AA_ShareOpenGLContexts)
        
        # Improve rendering quality
        if hasattr(Qt.ApplicationAttribute, 'AA_UseDesktopOpenGL'):
            QApplication.setAttribute(Qt.ApplicationAttribute.AA_UseDesktopOpenGL)

    def _apply_modern_styling(self):
        """Apply modern dark theme and styling."""
        # Set application metadata
        self.app.setApplicationName("Audio Visualizer Pro")
        self.app.setApplicationVersion("2.0")
        self.app.setApplicationDisplayName("Audio Visualizer Pro")
        
        # Use Fusion style for better cross-platform appearance
        if "Fusion" in QStyleFactory.keys():
            self.app.setStyle("Fusion")
        
        # Create modern dark palette
        palette = self._create_dark_palette()
        self.app.setPalette(palette)
        
        # Set application icon if available
        try:
            if os.path.exists("assets/icon.png"):
                self.app.setWindowIcon(QIcon("assets/icon.png"))
        except:
            pass

    def _create_dark_palette(self) -> QPalette:
        """Create a modern dark color palette."""
        palette = QPalette()
        
        # Base colors
        dark_color = QColor(30, 30, 35)
        darker_color = QColor(25, 25, 30)
        light_color = QColor(240, 240, 240)
        accent_color = QColor(100, 150, 255)
        highlight_color = QColor(80, 120, 200)
        
        # Set palette colors
        palette.setColor(QPalette.ColorRole.Window, dark_color)
        palette.setColor(QPalette.ColorRole.WindowText, light_color)
        palette.setColor(QPalette.ColorRole.Base, darker_color)
        palette.setColor(QPalette.ColorRole.AlternateBase, QColor(45, 45, 50))
        palette.setColor(QPalette.ColorRole.ToolTipBase, QColor(60, 60, 70))
        palette.setColor(QPalette.ColorRole.ToolTipText, light_color)
        palette.setColor(QPalette.ColorRole.Text, light_color)
        palette.setColor(QPalette.ColorRole.Button, QColor(50, 50, 55))
        palette.setColor(QPalette.ColorRole.ButtonText, light_color)
        palette.setColor(QPalette.ColorRole.BrightText, QColor(255, 100, 100))
        palette.setColor(QPalette.ColorRole.Link, accent_color)
        palette.setColor(QPalette.ColorRole.Highlight, highlight_color)
        palette.setColor(QPalette.ColorRole.HighlightedText, QColor(255, 255, 255))
        
        # Disabled colors
        palette.setColor(QPalette.ColorGroup.Disabled, QPalette.ColorRole.WindowText, QColor(127, 127, 127))
        palette.setColor(QPalette.ColorGroup.Disabled, QPalette.ColorRole.Text, QColor(127, 127, 127))
        palette.setColor(QPalette.ColorGroup.Disabled, QPalette.ColorRole.ButtonText, QColor(127, 127, 127))
        palette.setColor(QPalette.ColorGroup.Disabled, QPalette.ColorRole.Highlight, QColor(80, 80, 80))
        palette.setColor(QPalette.ColorGroup.Disabled, QPalette.ColorRole.HighlightedText, QColor(127, 127, 127))
        
        return palette

    def show_splash_screen(self):
        """Show enhanced splash screen during initialization."""
        self.splash = ModernSplashScreen()
        self.splash.show()
        self.app.processEvents()

    def initialize_components(self):
        """Initialize application components with progress tracking."""
        try:
            # Show splash screen
            self.show_splash_screen()
            
            # Initialize settings manager
            self.splash.showMessage("Initializing settings...", Qt.AlignmentFlag.AlignBottom, QColor(255, 255, 255))
            self.app.processEvents()
            
            settings_manager = SettingsManager()
            
            # Start background initialization
            self.worker_thread = QThread()
            self.worker = InitializationWorker(settings_manager)
            self.worker.moveToThread(self.worker_thread)
            
            # Connect signals
            self.worker.progress_updated.connect(self._update_splash_progress)
            self.worker.initialization_complete.connect(self._on_initialization_complete)
            self.worker.error_occurred.connect(self._on_initialization_error)
            self.worker_thread.started.connect(self.worker.run)
            
            # Start worker thread
            self.worker_thread.start()
            
        except Exception as e:
            logging.error(f"Component initialization failed: {e}")
            self._show_error_dialog("Initialization Error", str(e))

    def _update_splash_progress(self, progress: int, message: str):
        """Update splash screen with progress."""
        if self.splash:
            self.splash.showMessage(f"{message} ({progress}%)", 
                                  Qt.AlignmentFlag.AlignBottom, 
                                  QColor(255, 255, 255))
            self.app.processEvents()

    def _on_initialization_complete(self, visualizer_manager, audio_analyzer):
        """Handle successful initialization."""
        try:
            # Create QObject-based components on the main thread to avoid
            # thread affinity issues that would prevent the splash screen from
            # closing and the windows from showing.
            midi_engine = MidiEngine(self.worker.settings_manager, visualizer_manager)

            # Close splash screen
            if self.splash:
                # Close and delete the splash screen explicitly to avoid it
                # hanging around if initialization completes successfully
                self.splash.close()
                self.splash.deleteLater()
                self.splash = None

            # Create main windows
            self._create_main_windows(visualizer_manager, midi_engine, audio_analyzer)

            # Clean up worker thread
            if self.worker_thread:
                self.worker_thread.quit()
                self.worker_thread.wait()

            logging.info("Application initialization complete")

        except Exception as e:
            logging.error(f"Failed to complete initialization: {e}")
            self._show_error_dialog("Startup Error", str(e))

    def _on_initialization_error(self, error_message: str):
        """Handle initialization error."""
        if self.splash:
            # Ensure the splash is closed even when initialization fails
            self.splash.close()
            self.splash.deleteLater()
            self.splash = None
            
        self._show_error_dialog("Initialization Failed", error_message)

    def _create_main_windows(self, visualizer_manager, midi_engine, audio_analyzer):
        """Create and show main application windows."""
        try:
            # Create mixer window (main output)
            self.mixer_window = MixerWindow(
                visualizer_manager=visualizer_manager,
                settings_manager=SettingsManager(),
                audio_analyzer=audio_analyzer
            )
            
            # Create control panel
            self.control_panel = ControlPanelWindow(
                visualizer_manager=visualizer_manager,
                mixer_window=self.mixer_window,
                settings_manager=SettingsManager(),
                midi_engine=midi_engine,
                audio_analyzer=audio_analyzer
            )
            
            # Position windows nicely
            self._position_windows()
            
            # Show windows
            self.mixer_window.show()
            self.control_panel.show()
            
            # Bring to front
            self.mixer_window.raise_()
            self.mixer_window.activateWindow()
            
            logging.info("Main windows created and shown")
            
        except Exception as e:
            logging.error(f"Failed to create main windows: {e}")
            raise

    def _position_windows(self):
        """Position windows in an optimal layout."""
        if self.mixer_window and self.control_panel:
            # Get screen geometry
            screen = self.app.primaryScreen().geometry()
            
            # Position mixer window (left side)
            mixer_width = min(800, screen.width() // 2)
            mixer_height = min(600, screen.height() - 100)
            self.mixer_window.resize(mixer_width, mixer_height)
            self.mixer_window.move(50, 50)
            
            # Position control panel (right side)
            panel_width = min(400, screen.width() // 3)
            panel_height = mixer_height
            self.control_panel.resize(panel_width, panel_height)
            self.control_panel.move(mixer_width + 70, 50)

    def _show_error_dialog(self, title: str, message: str):
        """Show error dialog with modern styling."""
        msg_box = QMessageBox()
        msg_box.setIcon(QMessageBox.Icon.Critical)
        msg_box.setWindowTitle(title)
        msg_box.setText(message)
        msg_box.setDetailedText(f"Check the log file for more details: audiovisualizer.log")
        msg_box.setStandardButtons(QMessageBox.StandardButton.Ok)
        msg_box.exec()

    def setup_error_handling(self):
        """Set up global error handling."""
        def handle_exception(exc_type, exc_value, exc_traceback):
            if issubclass(exc_type, KeyboardInterrupt):
                sys.__excepthook__(exc_type, exc_value, exc_traceback)
                return
                
            logging.error("Uncaught exception", exc_info=(exc_type, exc_value, exc_traceback))
            
            if self.app:
                self._show_error_dialog(
                    "Unexpected Error",
                    f"An unexpected error occurred: {exc_value}"
                )
        
        sys.excepthook = handle_exception

    def run(self):
        """Run the application."""
        try:
            # Set up error handling
            self.setup_error_handling()
            
            # Initialize components
            self.initialize_components()
            
            # Run event loop
            logging.info("Starting application event loop...")
            exit_code = self.app.exec()
            
            logging.info(f"Application finished with exit code: {exit_code}")
            return exit_code
            
        except Exception as e:
            logging.error(f"Application run failed: {e}")
            if self.app:
                self._show_error_dialog("Critical Error", str(e))
            return 1
        finally:
            self.cleanup()

    def cleanup(self):
        """Clean up application resources."""
        try:
            logging.info("Cleaning up application resources...")
            
            # Clean up worker thread
            if self.worker_thread and self.worker_thread.isRunning():
                self.worker_thread.quit()
                self.worker_thread.wait(3000)  # Wait up to 3 seconds
                
            # Close windows
            if self.mixer_window:
                self.mixer_window.close()
            if self.control_panel:
                self.control_panel.close()
                
            # Close splash if still open
            if self.splash:
                self.splash.close()
                
            logging.info("Cleanup complete")
            
        except Exception as e:
            logging.error(f"Cleanup failed: {e}")


def main():
    """Main entry point with enhanced error handling."""
    # Set up platform-specific optimizations
    if platform.system() == "Windows":
        # Enable high DPI awareness on Windows
        try:
            import ctypes
            ctypes.windll.shcore.SetProcessDpiAwareness(1)
        except:
            pass
    
    # Check Python version
    if sys.version_info < (3, 8):
        print("Python 3.8 or higher is required")
        return 1
    
    # Check for required dependencies
    required_modules = ['PySide6', 'numpy', 'taichi']
    missing_modules = []
    
    for module in required_modules:
        try:
            __import__(module)
        except ImportError:
            missing_modules.append(module)
    
    if missing_modules:
        print(f" Missing required modules: {', '.join(missing_modules)}")
        print("Please install them using: pip install " + " ".join(missing_modules))
        return 1
    
    # Create and run application
    try:
        app = MainApplication()
        return app.run()
    except Exception as e:
        logging.error(f"Failed to start application: {e}")
        return 1


if __name__ == "__main__":
    sys.exit(main())<|MERGE_RESOLUTION|>--- conflicted
+++ resolved
@@ -1,10 +1,4 @@
 """Enhanced main application with modern graphics support and improved UI."""
-
-import sys
-import os
-import logging
-import platform
-from typing import Optional
 
 import sys
 import os
@@ -30,32 +24,6 @@
 from .mixer_window import MixerWindow
 from .control_panel_window import ControlPanelWindow
 
-# Get the root logger configured in main.py
-logger = logging.getLogger(__name__)
-
-# Set specific logger levels
-loggers_config = {
-    'visuals.deck': logging.DEBUG,
-    'ui.mixer_window': logging.INFO,
-    'visuals.visualizer_manager': logging.INFO,
-    'visuals.render_backend': logging.INFO
-}
-
-for logger_name, level in loggers_config.items():
-    logging.getLogger(logger_name).setLevel(level)
-from PySide6.QtGui import (
-    QSurfaceFormat, QPixmap, QPalette, QColor, QFont, 
-    QLinearGradient, QBrush, QPainter, QIcon
-)
-from PySide6.QtCore import QTimer, Qt, QSize, QThread, Signal, QObject
-
-from utils.settings_manager import SettingsManager
-from midi.midi_engine import MidiEngine
-from visuals.visualizer_manager import VisualizerManager
-from audio.audio_analyzer import AudioAnalyzer
-from .mixer_window import MixerWindow
-from .control_panel_window import ControlPanelWindow
-
 # Enhanced logging setup
 logging.basicConfig(
     level=logging.INFO,
@@ -81,8 +49,9 @@
 class InitializationWorker(QObject):
     """Worker thread for heavy initialization tasks."""
     
-    progress_updated = Signal(int, str)
-    initialization_complete = Signal(object, object)  # visualizer_manager, audio_analyzer
+    progress_updated = Signal(int, str)  # progress percentage, status message
+    # Emit only the visualizer manager once heavy loading is finished
+    initialization_complete = Signal(object)
     error_occurred = Signal(str)
 
     def __init__(self, settings_manager):
@@ -92,10 +61,8 @@
     def run(self):
         """Run initialization in separate thread."""
         try:
-            self.progress_updated.emit(10, "Initializing audio...")
-            audio_analyzer = AudioAnalyzer()
-
             self.progress_updated.emit(30, "Loading visualizers...")
+
             # Force reload of visualizer manager
             import importlib
             import visuals.visualizer_manager
@@ -109,7 +76,9 @@
             QThread.msleep(500)
 
             self.progress_updated.emit(100, "Ready!")
-            self.initialization_complete.emit(visualizer_manager, audio_analyzer)
+            # Emit only the manager; QObject-based components will be created on
+            # the main thread to avoid thread affinity issues
+            self.initialization_complete.emit(visualizer_manager)
 
         except Exception as e:
             logging.error(f"Initialization failed: {e}")
@@ -151,11 +120,7 @@
     """Enhanced main application with modern UI and improved graphics support."""
     
     def __init__(self):
-<<<<<<< HEAD
-                    logger.info("Initializing Audio Visualizer Pro...")
-=======
         logging.info("Initializing Audio Visualizer Pro...")
->>>>>>> e8917d22
         
         self.app = None
         self.splash = None
@@ -348,12 +313,13 @@
                                   QColor(255, 255, 255))
             self.app.processEvents()
 
-    def _on_initialization_complete(self, visualizer_manager, audio_analyzer):
+    def _on_initialization_complete(self, visualizer_manager):
         """Handle successful initialization."""
         try:
             # Create QObject-based components on the main thread to avoid
             # thread affinity issues that would prevent the splash screen from
             # closing and the windows from showing.
+            audio_analyzer = AudioAnalyzer()
             midi_engine = MidiEngine(self.worker.settings_manager, visualizer_manager)
 
             # Close splash screen
