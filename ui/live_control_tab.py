# ui/live_control_tab.py - COMPLETE VERSION WITH ALL FUNCTIONS
from PyQt6.QtWidgets import (
<<<<<<< HEAD
    QWidget,
    QGridLayout,
    QLabel,
    QPushButton,
    QScrollArea,
    QVBoxLayout,
)
from PyQt6.QtCore import Qt, QSize
from PyQt6.QtGui import QPixmap, QPainter, QColor, QFont, QIcon

def create_live_control_tab(self):
    """Create live control tab with a grid of four decks by N visuals"""
    container = QWidget()
    outer_layout = QVBoxLayout(container)

    scroll = QScrollArea()
    scroll.setWidgetResizable(True)
    outer_layout.addWidget(scroll)

    grid_widget = QWidget()
    grid_layout = QGridLayout(grid_widget)
    grid_layout.setAlignment(Qt.AlignmentFlag.AlignTop)
    grid_layout.setHorizontalSpacing(5)
    grid_layout.setVerticalSpacing(5)
    scroll.setWidget(grid_widget)

    visuals = []
    if getattr(self, "visualizer_manager", None):
        visuals = sorted(self.visualizer_manager.get_visualizer_names())

    # Load MIDI mappings for tooltip info
    midi_map = {}
    try:
        import json
        from pathlib import Path
        mappings_path = Path("config/midi_mappings.json")
        if mappings_path.exists():
            with mappings_path.open("r", encoding="utf-8") as f:
                midi_map = json.load(f)
    except Exception:
        midi_map = {}

    def parse_midi_string(midi_str):
        try:
            parts = midi_str.split("_")
            ch_part = next(p for p in parts if p.startswith("ch"))
            note_part = next(p for p in parts if p.startswith("note"))
            ch = int(ch_part[2:]) + 1  # convert to 1-indexed
            note = int(note_part[4:])
            return ch, note
        except Exception:
            return None, None

    def thumbnail_for(name: str) -> QPixmap:
        pix = QPixmap(120, 120)
        pix.fill(QColor("#222"))
        painter = QPainter(pix)
        painter.setPen(Qt.GlobalColor.white)
        font = QFont()
        font.setPointSize(8)
        font.setBold(True)
        painter.setFont(font)
        painter.drawText(pix.rect(), Qt.AlignmentFlag.AlignCenter, name[:10])
        painter.end()
        return pix

    for row, deck_id in enumerate(["A", "B", "C", "D"]):
        header = QLabel(f"Deck {deck_id}\nCh {row + 1}")
        header.setAlignment(Qt.AlignmentFlag.AlignCenter)
        header.setFixedSize(120, 120)
        header.setStyleSheet("border: 1px solid #555; background-color: #333; color: #fff;")
        grid_layout.addWidget(header, row, 0)

        for col, visual_name in enumerate(visuals):
            btn = QPushButton()
            btn.setFixedSize(120, 120)
            pix = thumbnail_for(visual_name)
            btn.setIcon(QIcon(pix))
            btn.setIconSize(QSize(120, 120))

            key = f"deck_{deck_id.lower()}_preset_{col}"
            ch, note = None, None
            mapping = midi_map.get(key)
            if mapping and isinstance(mapping, dict):
                midi_str = mapping.get("midi", "")
                ch, note = parse_midi_string(midi_str)
            if ch is not None and note is not None:
                btn.setToolTip(f"MIDI Ch {ch} Note {note}")
            else:
                btn.setToolTip("No MIDI mapping")

            grid_layout.addWidget(btn, row, col + 1)

    return container
=======
    QWidget, QVBoxLayout, QHBoxLayout, QGridLayout, QLabel, QPushButton, 
    QFrame, QScrollArea, QSizePolicy, QLineEdit
)
from PyQt6.QtCore import Qt, QSize
from PyQt6.QtGui import QFont, QPixmap, QPainter, QColor, QBrush, QPen
import logging
import json
from pathlib import Path


def create_live_control_tab(self):
    """Create live control tab with improved 1:1 grid layout"""
    widget = QWidget()
    layout = QVBoxLayout(widget)
    layout.setContentsMargins(10, 10, 10, 10)
    layout.setSpacing(10)
    
    # Header
    header_label = QLabel("🎛️ CONTROL EN VIVO - GRID DE VISUALES")
    header_label.setStyleSheet("""
        QLabel {
            font-size: 16px;
            font-weight: bold;
            color: #00ff00;
            padding: 10px;
            background-color: #1a1a1a;
            border: 2px solid #00ff00;
            border-radius: 8px;
        }
    """)
    header_label.setAlignment(Qt.AlignmentFlag.AlignCenter)
    layout.addWidget(header_label)
    
    # Instructions
    instructions = QLabel(
        "💡 Vista de solo lectura del grid de control. Cada deck tiene su canal MIDI. "
        "Para editar notas MIDI, usa el tab 'Visual Settings'."
    )
    instructions.setStyleSheet("""
        QLabel {
            background-color: #e8f5e8;
            color: #2e7d32;
            padding: 8px;
            border-radius: 5px;
            border-left: 4px solid #4caf50;
            font-size: 11px;
        }
    """)
    instructions.setWordWrap(True)
    layout.addWidget(instructions)
    
    # Scroll area for the grid
    scroll = QScrollArea()
    scroll.setWidgetResizable(True)
    scroll.setHorizontalScrollBarPolicy(Qt.ScrollBarPolicy.ScrollBarAsNeeded)
    scroll.setVerticalScrollBarPolicy(Qt.ScrollBarPolicy.ScrollBarAsNeeded)
    scroll.setStyleSheet("""
        QScrollArea {
            border: 1px solid #666666;
            border-radius: 5px;
            background-color: #1a1a1a;
        }
    """)
    layout.addWidget(scroll)
    
    # Container for the grid
    container = QWidget()
    scroll.setWidget(container)
    
    # Create the improved grid
    create_improved_deck_grid(self, container)
    
    return widget


def create_improved_deck_grid(self, container):
    """Create improved grid with 1:1 squares and thumbnails"""
    try:
        # Get available visuals
        visuals = []
        if hasattr(self, 'visualizer_manager') and self.visualizer_manager:
            try:
                visuals = sorted(self.visualizer_manager.get_visualizer_names())
                logging.info(f"🎨 Found {len(visuals)} visuals for live control grid")
            except Exception as e:
                logging.error(f"Error getting visualizer names: {e}")
                visuals = ["Simple Test", "Abstract Lines", "Wire Terrain", "Geometric Particles"]  # Fallback
        else:
            visuals = ["Simple Test", "Abstract Lines", "Wire Terrain", "Geometric Particles"]  # Fallback
            logging.warning("No visualizer manager available, using fallback visuals")
        
        # Get MIDI mappings info
        midi_info = get_midi_mapping_info(self)
        
        # Deck configuration (A, B, C, D with their MIDI channels)
        deck_config = {
            'A': {'channel': 0, 'color': '#ff6b6b', 'name': 'DECK A'},
            'B': {'channel': 1, 'color': '#4ecdc4', 'name': 'DECK B'}, 
            'C': {'channel': 2, 'color': '#45b7d1', 'name': 'DECK C'},
            'D': {'channel': 3, 'color': '#96ceb4', 'name': 'DECK D'}
        }
        
        # Calculate grid dimensions
        num_visuals = len(visuals)
        columns_per_deck = min(num_visuals + 1, 15)  # +1 for deck header, max 15 cols to fit screen
        total_columns = columns_per_deck
        total_rows = len(deck_config)
        
        # Create grid layout
        grid = QGridLayout(container)
        grid.setSpacing(8)
        grid.setContentsMargins(15, 15, 15, 15)
        
        # Set uniform column widths
        for col in range(total_columns):
            grid.setColumnStretch(col, 1)
        
        # Create grid cells
        for row, (deck_id, deck_info) in enumerate(deck_config.items()):
            # Column 0: Deck header
            deck_cell = create_deck_header_cell(deck_id, deck_info)
            grid.addWidget(deck_cell, row, 0)
            
            # Columns 1+: Visual cells (limit to available columns)
            visuals_to_show = visuals[:columns_per_deck-1]  # -1 for deck header column
            for col, visual_name in enumerate(visuals_to_show, 1):
                visual_cell = create_visual_cell(
                    visual_name, 
                    deck_id, 
                    deck_info, 
                    midi_info,
                    is_editable=False  # Live control tab is read-only
                )
                grid.addWidget(visual_cell, row, col)
        
        # Add clear button column at the end
        if len(visuals) < 14:  # Only if we have space
            for row, (deck_id, deck_info) in enumerate(deck_config.items()):
                clear_cell = create_clear_cell(deck_id, deck_info, midi_info)
                grid.addWidget(clear_cell, row, len(visuals_to_show) + 1)
        
        logging.info(f"✅ Created improved live control grid: {total_rows} rows x {total_columns} columns")
        
    except Exception as e:
        logging.error(f"❌ Error creating improved deck grid: {e}")
        # Fallback simple grid
        create_fallback_grid(container)


def create_deck_header_cell(deck_id, deck_info):
    """Create deck header cell (first column)"""
    cell = QFrame()
    cell.setFixedSize(120, 120)  # 1:1 square
    cell.setFrameStyle(QFrame.Shape.StyledPanel)
    cell.setStyleSheet(f"""
        QFrame {{
            background: qlineargradient(x1:0, y1:0, x2:1, y2:1,
                stop:0 {deck_info['color']}, stop:1 {darken_color(deck_info['color'])});
            border: 3px solid #ffffff;
            border-radius: 12px;
            color: #ffffff;
        }}
        QLabel {{
            color: #ffffff;
            font-weight: bold;
            background-color: transparent;
            border: none;
        }}
    """)
    
    layout = QVBoxLayout(cell)
    layout.setAlignment(Qt.AlignmentFlag.AlignCenter)
    layout.setContentsMargins(8, 8, 8, 8)
    layout.setSpacing(5)
    
    # Deck icon (simple geometric shape)
    icon_label = QLabel("🎛️")
    icon_label.setAlignment(Qt.AlignmentFlag.AlignCenter)
    icon_label.setFont(QFont("Arial", 16))
    layout.addWidget(icon_label)
    
    # Deck name
    deck_label = QLabel(deck_info['name'])
    deck_label.setAlignment(Qt.AlignmentFlag.AlignCenter)
    deck_label.setFont(QFont("Arial", 11, QFont.Weight.Bold))
    layout.addWidget(deck_label)
    
    # MIDI channel
    channel_label = QLabel(f"Canal {deck_info['channel'] + 1}")
    channel_label.setAlignment(Qt.AlignmentFlag.AlignCenter)
    channel_label.setFont(QFont("Arial", 9))
    channel_label.setStyleSheet("color: #f0f0f0;")
    layout.addWidget(channel_label)
    
    return cell


def create_visual_cell(visual_name, deck_id, deck_info, midi_info, is_editable=False):
    """Create visual cell with thumbnail, name and MIDI note"""
    cell = QFrame()
    cell.setFixedSize(120, 120)  # 1:1 square
    cell.setFrameStyle(QFrame.Shape.StyledPanel)
    cell.setStyleSheet("""
        QFrame {
            background-color: #2a2a2a;
            border: 2px solid #555555;
            border-radius: 8px;
        }
        QFrame:hover {
            border-color: #00ff00;
            background-color: #3a3a3a;
            transform: scale(1.02);
        }
        QLabel {
            color: #ffffff;
            background-color: transparent;
            border: none;
        }
    """)
    
    layout = QVBoxLayout(cell)
    layout.setAlignment(Qt.AlignmentFlag.AlignTop)
    layout.setContentsMargins(4, 4, 4, 4)
    layout.setSpacing(2)
    
    # Thumbnail (top 50% of cell)
    thumbnail = create_visual_thumbnail(visual_name)
    thumbnail.setFixedSize(70, 45)
    thumbnail.setAlignment(Qt.AlignmentFlag.AlignCenter)
    layout.addWidget(thumbnail)
    
    # Visual name (truncated if too long)
    name_label = QLabel(truncate_text(visual_name, 14))
    name_label.setAlignment(Qt.AlignmentFlag.AlignCenter)
    name_label.setFont(QFont("Arial", 8, QFont.Weight.Bold))
    name_label.setWordWrap(True)
    name_label.setMaximumHeight(25)
    layout.addWidget(name_label)
    
    # MIDI note info
    midi_note = get_midi_note_for_visual(visual_name, deck_id, midi_info)
    if is_editable:
        # Editable MIDI note (for visual settings tab)
        note_widget = create_editable_midi_note(visual_name, midi_note)
    else:
        # Read-only MIDI note (for live control tab)
        note_widget = create_readonly_midi_note(midi_note)
    
    layout.addWidget(note_widget)
    
    # Action buttons for live control (optional - can be commented out)
    action_layout = QHBoxLayout()
    action_layout.setContentsMargins(0, 0, 0, 0)
    action_layout.setSpacing(2)
    
    # Small load button
    load_btn = QPushButton("▶")
    load_btn.setFixedSize(16, 16)
    load_btn.setFont(QFont("Arial", 8))
    load_btn.setToolTip(f"Load {visual_name} on {deck_id}")
    load_btn.setStyleSheet("""
        QPushButton {
            background-color: #4CAF50;
            color: white;
            border: none;
            border-radius: 8px;
            font-weight: bold;
        }
        QPushButton:hover {
            background-color: #45a049;
        }
        QPushButton:pressed {
            background-color: #3d8b40;
        }
    """)
    # Connect to actual load function if available
    if hasattr(self, 'mixer_window') and self.mixer_window:
        load_btn.clicked.connect(lambda: self.mixer_window.safe_set_deck_visualizer(deck_id, visual_name))
    
    action_layout.addWidget(load_btn)
    action_layout.addStretch()
    
    layout.addLayout(action_layout)
    
    return cell


def create_clear_cell(deck_id, deck_info, midi_info):
    """Create clear/stop cell for deck"""
    cell = QFrame()
    cell.setFixedSize(120, 120)  # 1:1 square
    cell.setFrameStyle(QFrame.Shape.StyledPanel)
    cell.setStyleSheet(f"""
        QFrame {{
            background-color: #3a1a1a;
            border: 2px solid #aa5555;
            border-radius: 8px;
        }}
        QFrame:hover {{
            border-color: #ff6666;
            background-color: #4a2a2a;
        }}
        QLabel {{
            color: #ffaaaa;
            background-color: transparent;
            border: none;
        }}
    """)
    
    layout = QVBoxLayout(cell)
    layout.setAlignment(Qt.AlignmentFlag.AlignCenter)
    layout.setContentsMargins(4, 4, 4, 4)
    layout.setSpacing(5)
    
    # Clear icon
    icon_label = QLabel("⏹️")
    icon_label.setAlignment(Qt.AlignmentFlag.AlignCenter)
    icon_label.setFont(QFont("Arial", 20))
    layout.addWidget(icon_label)
    
    # Clear label
    clear_label = QLabel("CLEAR")
    clear_label.setAlignment(Qt.AlignmentFlag.AlignCenter)
    clear_label.setFont(QFont("Arial", 9, QFont.Weight.Bold))
    layout.addWidget(clear_label)
    
    # MIDI note for clear action
    clear_note = get_midi_note_for_clear(deck_id, midi_info)
    note_widget = create_readonly_midi_note(clear_note, is_clear=True)
    layout.addWidget(note_widget)
    
    return cell


def create_visual_thumbnail(visual_name):
    """Create thumbnail for visual"""
    thumbnail = QLabel()
    thumbnail.setStyleSheet("""
        QLabel {
            background-color: #1a1a1a;
            border: 1px solid #666666;
            border-radius: 4px;
        }
    """)
    
    # Create a simple colored thumbnail based on visual name
    pixmap = QPixmap(70, 45)
    pixmap.fill(QColor(0, 0, 0, 0))  # Transparent background
    
    painter = QPainter(pixmap)
    painter.setRenderHint(QPainter.RenderHint.Antialiasing)
    
    # Generate color based on visual name hash
    color_hash = hash(visual_name) % 360
    primary_color = QColor.fromHsv(color_hash, 180, 200)
    secondary_color = QColor.fromHsv((color_hash + 120) % 360, 120, 160)
    
    # Draw patterns based on visual type
    painter.setBrush(QBrush(primary_color))
    painter.setPen(QPen(QColor(255, 255, 255, 100), 1))
    
    visual_lower = visual_name.lower()
    
    if "particle" in visual_lower:
        # Draw particles
        for i in range(8):
            x = (i % 4) * 15 + 10
            y = (i // 4) * 15 + 8
            size = 4 + (i % 3) * 2
            painter.drawEllipse(x, y, size, size)
            
    elif "line" in visual_lower or "abstract" in visual_lower:
        # Draw lines
        painter.setPen(QPen(primary_color, 2))
        for i in range(4):
            y = i * 8 + 8
            painter.drawLine(5, y, 65, y)
            if i % 2 == 0:
                painter.setPen(QPen(secondary_color, 1))
            else:
                painter.setPen(QPen(primary_color, 2))
                
    elif "wire" in visual_lower or "terrain" in visual_lower:
        # Draw wire/terrain pattern
        painter.setPen(QPen(primary_color, 2))
        painter.drawLine(5, 20, 25, 8)
        painter.drawLine(25, 8, 45, 20)
        painter.drawLine(45, 20, 65, 8)
        painter.drawLine(5, 30, 25, 37)
        painter.drawLine(25, 37, 45, 30)
        painter.drawLine(45, 30, 65, 37)
        
    elif "geometric" in visual_lower or "shape" in visual_lower:
        # Draw geometric shapes
        painter.setBrush(QBrush(primary_color))
        painter.drawRect(10, 8, 20, 15)
        painter.setBrush(QBrush(secondary_color))
        painter.drawEllipse(35, 10, 15, 15)
        painter.setBrush(QBrush(primary_color))
        painter.drawPolygon([(15, 28), (25, 35), (20, 42), (10, 35)])
        
    elif "fluid" in visual_lower or "flow" in visual_lower:
        # Draw fluid/flow pattern
        painter.setPen(QPen(primary_color, 3))
        for i in range(3):
            painter.drawArc(5 + i*20, 5 + i*5, 20, 15, 0, 180*16)
            
    elif "test" in visual_lower or "simple" in visual_lower:
        # Simple test pattern
        painter.setBrush(QBrush(primary_color))
        painter.drawRect(20, 15, 30, 15)
        painter.setPen(QPen(secondary_color, 2))
        painter.drawLine(20, 22, 50, 22)
        
    else:
        # Default pattern - gradient rectangle
        painter.setBrush(QBrush(primary_color))
        painter.drawRect(15, 10, 40, 25)
        painter.setBrush(QBrush(secondary_color))
        painter.drawEllipse(25, 15, 20, 15)
    
    painter.end()
    thumbnail.setPixmap(pixmap)
    return thumbnail


def create_readonly_midi_note(midi_note, is_clear=False):
    """Create read-only MIDI note display"""
    if midi_note is not None:
        note_text = f"Note {midi_note}"
    else:
        note_text = "No MIDI"
    
    note_label = QLabel(note_text)
    note_label.setAlignment(Qt.AlignmentFlag.AlignCenter)
    note_label.setFont(QFont("Arial", 7))
    
    if is_clear:
        note_label.setStyleSheet("""
            QLabel {
                color: #ffaaaa;
                background-color: #2a1a1a;
                border: 1px solid #aa4444;
                border-radius: 3px;
                padding: 2px;
            }
        """)
    else:
        note_label.setStyleSheet("""
            QLabel {
                color: #aaaaaa;
                background-color: #1a1a1a;
                border: 1px solid #444444;
                border-radius: 3px;
                padding: 2px;
            }
        """)
    return note_label


def create_editable_midi_note(visual_name, current_note):
    """Create editable MIDI note field (for visual settings tab)"""
    note_edit = QLineEdit(str(current_note) if current_note else "")
    note_edit.setAlignment(Qt.AlignmentFlag.AlignCenter)
    note_edit.setFont(QFont("Arial", 7))
    note_edit.setStyleSheet("""
        QLineEdit {
            color: #ffffff;
            background-color: #333333;
            border: 1px solid #666666;
            border-radius: 3px;
            padding: 2px;
        }
        QLineEdit:focus {
            border-color: #00ff00;
        }
    """)
    note_edit.setPlaceholderText("Note")
    note_edit.setMaxLength(3)
    
    # Connect to save function
    note_edit.editingFinished.connect(
        lambda: save_midi_note_mapping(visual_name, note_edit.text())
    )
    
    return note_edit


def get_midi_mapping_info(self):
    """Get MIDI mapping information"""
    midi_info = {}
    try:
        if hasattr(self, 'midi_engine') and self.midi_engine:
            mappings = self.midi_engine.get_midi_mappings()
            for action_id, mapping_data in mappings.items():
                if isinstance(mapping_data, dict):
                    params = mapping_data.get('params', {})
                    preset_name = params.get('preset_name')
                    midi_key = mapping_data.get('midi', '')
                    
                    if preset_name and 'note' in midi_key:
                        try:
                            # Extract note number from MIDI key
                            note_num = int(midi_key.split('note')[1])
                            deck_id = params.get('deck_id', 'A')
                            
                            if preset_name not in midi_info:
                                midi_info[preset_name] = {}
                            midi_info[preset_name][deck_id] = note_num
                        except (ValueError, IndexError):
                            continue
                            
            logging.debug(f"Loaded MIDI info for {len(midi_info)} visuals")
    except Exception as e:
        logging.error(f"Error getting MIDI mapping info: {e}")
    
    return midi_info


def get_midi_note_for_visual(visual_name, deck_id, midi_info):
    """Get MIDI note for specific visual and deck"""
    try:
        return midi_info.get(visual_name, {}).get(deck_id)
    except Exception:
        return None


def get_midi_note_for_clear(deck_id, midi_info):
    """Get MIDI note for clear action of specific deck"""
    try:
        # Look for clear action mappings
        clear_actions = ["Clear", "clear", f"deck_{deck_id.lower()}_clear"]
        for clear_action in clear_actions:
            if clear_action in midi_info:
                return midi_info[clear_action].get(deck_id)
        return None
    except Exception:
        return None


def save_midi_note_mapping(visual_name, note_str):
    """Save MIDI note mapping to config file"""
    try:
        if not note_str.strip():
            return
            
        note_num = int(note_str.strip())
        if not (0 <= note_num <= 127):
            logging.warning(f"MIDI note {note_num} out of range (0-127)")
            return
        
        config_path = Path('config/midi_mappings.json')
        
        # Load existing mappings
        mappings = {}
        if config_path.exists():
            with open(config_path, 'r', encoding='utf-8') as f:
                mappings = json.load(f)
        
        # Update mapping for this visual
        # This is a simplified approach - in practice you'd need to handle
        # deck-specific mappings and avoid conflicts
        visual_key = visual_name.replace(' ', '_').lower()
        mappings[visual_key] = f"note_on_ch0_note{note_num}"
        
        # Save back to file
        config_path.parent.mkdir(exist_ok=True)
        with open(config_path, 'w', encoding='utf-8') as f:
            json.dump(mappings, f, indent=2, ensure_ascii=False)
        
        logging.info(f"✅ Saved MIDI mapping: {visual_name} -> Note {note_num}")
        
    except ValueError:
        logging.warning(f"Invalid MIDI note value: {note_str}")
    except Exception as e:
        logging.error(f"Error saving MIDI note mapping: {e}")


def truncate_text(text, max_length):
    """Truncate text to fit in cell"""
    if len(text) <= max_length:
        return text
    return text[:max_length-3] + "..."


def darken_color(hex_color):
    """Darken a hex color for gradients"""
    try:
        # Remove the # if present
        hex_color = hex_color.lstrip('#')
        
        # Convert to RGB
        r = int(hex_color[0:2], 16)
        g = int(hex_color[2:4], 16)
        b = int(hex_color[4:6], 16)
        
        # Darken by 30%
        r = max(0, int(r * 0.7))
        g = max(0, int(g * 0.7))
        b = max(0, int(b * 0.7))
        
        # Convert back to hex
        return f"#{r:02x}{g:02x}{b:02x}"
    except:
        return "#333333"  # Fallback


def create_fallback_grid(container):
    """Create simple fallback grid if main creation fails"""
    layout = QVBoxLayout(container)
    
    error_frame = QFrame()
    error_frame.setStyleSheet("""
        QFrame {
            background-color: #2a1a1a;
            border: 2px solid #ff6b6b;
            border-radius: 8px;
            padding: 20px;
        }
    """)
    
    error_layout = QVBoxLayout(error_frame)
    
    # Error icon and message
    error_label = QLabel("⚠️ Error creando grid de control en vivo")
    error_label.setAlignment(Qt.AlignmentFlag.AlignCenter)
    error_label.setStyleSheet("color: #ff6b6b; font-size: 16px; font-weight: bold;")
    error_layout.addWidget(error_label)
    
    # Help text
    help_label = QLabel(
        "Posibles causas:\n"
        "• El visualizer_manager no está disponible\n"
        "• Error cargando mappings MIDI\n"
        "• Problema de permisos de archivos\n\n"
        "Intenta:\n"
        "• Reiniciar la aplicación\n"
        "• Verificar el archivo config/midi_mappings.json\n"
        "• Revisar los logs para más detalles"
    )
    help_label.setAlignment(Qt.AlignmentFlag.AlignCenter)
    help_label.setStyleSheet("color: #cccccc; font-size: 12px;")
    help_label.setWordWrap(True)
    error_layout.addWidget(help_label)
    
    # Simple retry button
    retry_btn = QPushButton("🔄 Reintentar")
    retry_btn.setStyleSheet("""
        QPushButton {
            background-color: #ff6b6b;
            color: white;
            border: none;
            border-radius: 5px;
            padding: 8px 16px;
            font-weight: bold;
        }
        QPushButton:hover {
            background-color: #ff5252;
        }
    """)
    retry_btn.clicked.connect(lambda: create_improved_deck_grid(container.parent(), container))
    error_layout.addWidget(retry_btn)
    
    layout.addWidget(error_frame)
    
    # Add some spacing
    layout.addStretch()
>>>>>>> dea556c5
<|MERGE_RESOLUTION|>--- conflicted
+++ resolved
@@ -1,6 +1,5 @@
 # ui/live_control_tab.py - COMPLETE VERSION WITH ALL FUNCTIONS
 from PyQt6.QtWidgets import (
-<<<<<<< HEAD
     QWidget,
     QGridLayout,
     QLabel,
@@ -95,7 +94,7 @@
             grid_layout.addWidget(btn, row, col + 1)
 
     return container
-=======
+
     QWidget, QVBoxLayout, QHBoxLayout, QGridLayout, QLabel, QPushButton, 
     QFrame, QScrollArea, QSizePolicy, QLineEdit
 )
@@ -762,5 +761,4 @@
     layout.addWidget(error_frame)
     
     # Add some spacing
-    layout.addStretch()
->>>>>>> dea556c5
+    layout.addStretch()