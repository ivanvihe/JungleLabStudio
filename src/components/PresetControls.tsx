--- conflicted
+++ resolved
@@ -1,6 +1,5 @@
 import React from 'react';
 import { LoadedPreset } from '../core/PresetLoader';
-<<<<<<< HEAD
 import { getNestedValue } from '../utils/objectPath';
 import {
   SliderControl,
@@ -26,10 +25,7 @@
   checkbox: CheckboxControl,
   select: SelectControl,
 };
-=======
-import { getNestedValue, setNestedValue } from '../utils/objectPath';
-import './PresetControls.css';
->>>>>>> c0b9646f
+
 
 interface PresetControlsProps {
   preset: LoadedPreset;
