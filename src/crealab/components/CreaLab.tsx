--- conflicted
+++ resolved
@@ -1,9 +1,6 @@
 import React, { useEffect, useState } from 'react';
-<<<<<<< HEAD
 import { CreaLabProject, Track, MidiClip, MidiNote } from '../types/CrealabTypes';
-=======
-import { CreaLabProject, Track, MidiClip } from '../types/CrealabTypes';
->>>>>>> 0b561efb
+
 import './CreaLab.css';
 
 interface CreaLabProps {
@@ -150,7 +147,6 @@
     e.preventDefault();
   };
 
-<<<<<<< HEAD
   const getScaleNotes = (key: string, scale: string): number[] => {
     const keyToRoot: { [key: string]: number } = {
       C: 60,
@@ -203,26 +199,7 @@
     } catch (error) {
       console.log('No se pudo enviar MIDI:', error);
     }
-=======
-  const createMidiClip = (trackIndex: number, slotIndex: number) => {
-    setProject(prev => {
-      const tracks = prev.tracks?.map(t => ({ ...t, clips: [...t.clips] })) || [];
-      const track = tracks[trackIndex];
-      if (!track.clips[slotIndex]) {
-        const newClip: MidiClip = {
-          id: `clip-${Date.now()}`,
-          name: `Clip ${slotIndex + 1}`,
-          trackType: 'lead',
-          notes: [],
-          duration: 4,
-          channel: track.midiChannel,
-          enabled: true
-        };
-        track.clips[slotIndex] = newClip;
-      }
-      return { ...prev, tracks };
-    });
->>>>>>> 0b561efb
+
   };
 
   return (
@@ -306,11 +283,8 @@
                   onDragStart={() => handleDragStart(trackIndex, slotIndex)}
                   onDragOver={handleDragOver}
                   onDrop={() => handleDrop(trackIndex, slotIndex)}
-<<<<<<< HEAD
                   onDoubleClick={() => createMidiClip(trackIndex, slotIndex)}
-=======
-                  onClick={() => !clip && createMidiClip(trackIndex, slotIndex)}
->>>>>>> 0b561efb
+
                 >
                   {clip?.name || '+'}
                 </div>
