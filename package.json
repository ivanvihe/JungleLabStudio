{
  "name": "audiovisualizer",
  "version": "0.1.0",
  "private": true,
  "type": "module",
  "main": "electron.cjs",
  "scripts": {
    "dev": "vite",
    "build": "tauri build",
    "tauri": "tauri",
    "electron": "vite build && electron ./electron.cjs",
    "electron:package": "vite build && electron-builder"
  },
  "dependencies": {
    "@tauri-apps/api": "^1.5.0",
    "react": "^18.2.0",
    "react-dom": "^18.2.0",
    "react-grid-layout": "^1.3.4"
  },
  "devDependencies": {
    "@tauri-apps/cli": "^1.5.0",
    "@types/react": "^18.2.0",
    "@types/react-dom": "^18.2.0",
    "@types/react-grid-layout": "^1.3.2",
    "@vitejs/plugin-react": "^4.2.0",
    "typescript": "^5.2.0",
<<<<<<< HEAD
    "vite": "^5.0.0",
    "@types/react-grid-layout": "^1.3.2",
    "electron": "^27.0.0",
    "electron-builder": "^24.6.0"
  },
  "build": {
    "appId": "com.audiovisualizer.app",
    "files": [
      "dist/**/*",
      "electron.cjs"
    ],
    "extraMetadata": {
      "main": "electron.cjs"
    }
=======
    "vite": "^7.1.3"
>>>>>>> 31003fb1
  }
}<|MERGE_RESOLUTION|>--- conflicted
+++ resolved
@@ -24,8 +24,6 @@
     "@types/react-grid-layout": "^1.3.2",
     "@vitejs/plugin-react": "^4.2.0",
     "typescript": "^5.2.0",
-<<<<<<< HEAD
-    "vite": "^5.0.0",
     "@types/react-grid-layout": "^1.3.2",
     "electron": "^27.0.0",
     "electron-builder": "^24.6.0"
@@ -39,8 +37,6 @@
     "extraMetadata": {
       "main": "electron.cjs"
     }
-=======
     "vite": "^7.1.3"
->>>>>>> 31003fb1
   }
 }